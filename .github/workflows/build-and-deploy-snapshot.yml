name: Build and Deploy Snapshot
on:
  push:
    branches:
      - '3.3.x'
concurrency:
  group: ${{ github.workflow }}-${{ github.ref }}
jobs:
  build-and-deploy-snapshot:
    name: Build and Deploy Snapshot
    if: ${{ github.repository == 'spring-projects/spring-boot' || github.repository == 'spring-projects/spring-boot-commercial' }}
    runs-on: ${{ vars.UBUNTU_MEDIUM || 'ubuntu-latest' }}
    steps:
      - name: Check Out Code
        uses: actions/checkout@v4
      - name: Build and Publish
        id: build-and-publish
        uses: ./.github/actions/build
        with:
          commercial-release-repository-url: ${{ vars.COMMERCIAL_RELEASE_REPO_URL }}
          commercial-repository-password: ${{ secrets.COMMERCIAL_ARTIFACTORY_RO_PASSWORD }}
          commercial-repository-username: ${{ secrets.COMMERCIAL_ARTIFACTORY_RO_USERNAME }}
          commercial-snapshot-repository-url: ${{ vars.COMMERCIAL_SNAPSHOT_REPO_URL }}
          develocity-access-key: ${{ secrets.DEVELOCITY_ACCESS_KEY }}
          publish: true
      - name: Deploy
        uses: spring-io/artifactory-deploy-action@26bbe925a75f4f863e1e529e85be2d0093cac116 # v0.0.1
        with:
          artifact-properties: |
            /**/spring-boot-docs-*.zip::zip.type=docs,zip.deployed=false
          build-name: ${{ vars.COMMERCIAL && format('spring-boot-commercial-{0}', github.ref_name) || format('spring-boot-{0}', github.ref_name) }}
          folder: 'deployment-repository'
          password: ${{ vars.COMMERCIAL && secrets.COMMERCIAL_ARTIFACTORY_PASSWORD || secrets.ARTIFACTORY_PASSWORD }}
          project: ${{ vars.COMMERCIAL && 'spring' }}
          repository: ${{ vars.COMMERCIAL && 'spring-commercial-snapshot-local' || 'libs-snapshot-local' }}
          signing-key: ${{ secrets.GPG_PRIVATE_KEY }}
          signing-passphrase: ${{ secrets.GPG_PASSPHRASE }}
<<<<<<< HEAD
=======
          uri: ${{ vars.COMMERCIAL_DEPLOY_REPO_URL || 'https://repo.spring.io' }}
          username: ${{ vars.COMMERCIAL && secrets.COMMERCIAL_ARTIFACTORY_USERNAME || secrets.ARTIFACTORY_USERNAME }}
>>>>>>> 20b3e612
      - name: Send Notification
        if: always()
        uses: ./.github/actions/send-notification
        with:
          build-scan-url: ${{ steps.build-and-publish.outputs.build-scan-url }}
          run-name: ${{ format('{0} | Linux | Java 17', github.ref_name) }}
          status: ${{ job.status }}
          webhook-url: ${{ secrets.GOOGLE_CHAT_WEBHOOK_URL }}
    outputs:
      version: ${{ steps.build-and-publish.outputs.version }}
  trigger-docs-build:
    name: Trigger Docs Build
    runs-on: ubuntu-latest
    needs: build-and-deploy-snapshot
    permissions:
      actions: write
    steps:
      - name: Run Deploy Docs Workflow
        env:
          GH_TOKEN: ${{ secrets.GITHUB_TOKEN }}
        run: gh workflow run deploy-docs.yml --repo spring-projects/spring-boot -r docs-build -f build-refname=${{ github.ref_name }} -f build-version=${{ needs.build-and-deploy-snapshot.outputs.version }}
  verify:
    name: Verify
    needs: build-and-deploy-snapshot
    uses: ./.github/workflows/verify.yml
    secrets:
      commercial-repository-password: ${{ secrets.COMMERCIAL_ARTIFACTORY_RO_PASSWORD }}
      commercial-repository-username: ${{ secrets.COMMERCIAL_ARTIFACTORY_RO_USERNAME }}
      google-chat-webhook-url: ${{ secrets.GOOGLE_CHAT_WEBHOOK_URL }}
      opensource-repository-password: ${{ secrets.ARTIFACTORY_PASSWORD }}
      opensource-repository-username: ${{ secrets.ARTIFACTORY_USERNAME }}
      token: ${{ secrets.GH_ACTIONS_REPO_TOKEN }}
    with:
      version: ${{ needs.build-and-deploy-snapshot.outputs.version }}<|MERGE_RESOLUTION|>--- conflicted
+++ resolved
@@ -26,8 +26,6 @@
       - name: Deploy
         uses: spring-io/artifactory-deploy-action@26bbe925a75f4f863e1e529e85be2d0093cac116 # v0.0.1
         with:
-          artifact-properties: |
-            /**/spring-boot-docs-*.zip::zip.type=docs,zip.deployed=false
           build-name: ${{ vars.COMMERCIAL && format('spring-boot-commercial-{0}', github.ref_name) || format('spring-boot-{0}', github.ref_name) }}
           folder: 'deployment-repository'
           password: ${{ vars.COMMERCIAL && secrets.COMMERCIAL_ARTIFACTORY_PASSWORD || secrets.ARTIFACTORY_PASSWORD }}
@@ -35,11 +33,8 @@
           repository: ${{ vars.COMMERCIAL && 'spring-commercial-snapshot-local' || 'libs-snapshot-local' }}
           signing-key: ${{ secrets.GPG_PRIVATE_KEY }}
           signing-passphrase: ${{ secrets.GPG_PASSPHRASE }}
-<<<<<<< HEAD
-=======
           uri: ${{ vars.COMMERCIAL_DEPLOY_REPO_URL || 'https://repo.spring.io' }}
           username: ${{ vars.COMMERCIAL && secrets.COMMERCIAL_ARTIFACTORY_USERNAME || secrets.ARTIFACTORY_USERNAME }}
->>>>>>> 20b3e612
       - name: Send Notification
         if: always()
         uses: ./.github/actions/send-notification
@@ -52,10 +47,10 @@
       version: ${{ steps.build-and-publish.outputs.version }}
   trigger-docs-build:
     name: Trigger Docs Build
-    runs-on: ubuntu-latest
     needs: build-and-deploy-snapshot
     permissions:
       actions: write
+    runs-on: ubuntu-latest
     steps:
       - name: Run Deploy Docs Workflow
         env:
