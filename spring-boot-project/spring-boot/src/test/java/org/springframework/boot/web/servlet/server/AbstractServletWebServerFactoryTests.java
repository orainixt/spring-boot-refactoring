/*
 * Copyright 2012-2024 the original author or authors.
 *
 * Licensed under the Apache License, Version 2.0 (the "License");
 * you may not use this file except in compliance with the License.
 * You may obtain a copy of the License at
 *
 *      https://www.apache.org/licenses/LICENSE-2.0
 *
 * Unless required by applicable law or agreed to in writing, software
 * distributed under the License is distributed on an "AS IS" BASIS,
 * WITHOUT WARRANTIES OR CONDITIONS OF ANY KIND, either express or implied.
 * See the License for the specific language governing permissions and
 * limitations under the License.
 */

package org.springframework.boot.web.servlet.server;

import java.io.File;
import java.io.FileWriter;
import java.io.IOException;
import java.io.InputStream;
import java.io.PrintWriter;
import java.net.InetAddress;
import java.net.MalformedURLException;
import java.net.ServerSocket;
import java.net.URI;
import java.net.URISyntaxException;
import java.net.URL;
import java.nio.charset.Charset;
import java.nio.charset.StandardCharsets;
import java.security.KeyStore;
import java.security.KeyStoreException;
import java.security.NoSuchAlgorithmException;
import java.security.cert.CertificateException;
import java.security.cert.X509Certificate;
import java.time.Duration;
import java.util.Arrays;
import java.util.Collection;
import java.util.Date;
import java.util.EnumSet;
import java.util.HashMap;
import java.util.LinkedHashMap;
import java.util.List;
import java.util.Locale;
import java.util.Map;
import java.util.Objects;
import java.util.concurrent.ArrayBlockingQueue;
import java.util.concurrent.BlockingQueue;
import java.util.concurrent.Callable;
import java.util.concurrent.Future;
import java.util.concurrent.FutureTask;
import java.util.concurrent.RunnableFuture;
import java.util.concurrent.TimeUnit;
import java.util.concurrent.atomic.AtomicBoolean;
import java.util.concurrent.atomic.AtomicReference;
import java.util.function.Supplier;
import java.util.zip.GZIPInputStream;

import javax.net.ssl.SSLContext;
import javax.net.ssl.SSLException;

import jakarta.servlet.AsyncContext;
import jakarta.servlet.Filter;
import jakarta.servlet.FilterChain;
import jakarta.servlet.FilterConfig;
import jakarta.servlet.GenericServlet;
import jakarta.servlet.ServletContext;
import jakarta.servlet.ServletContextEvent;
import jakarta.servlet.ServletContextListener;
import jakarta.servlet.ServletException;
import jakarta.servlet.ServletRegistration.Dynamic;
import jakarta.servlet.ServletRequest;
import jakarta.servlet.ServletResponse;
import jakarta.servlet.SessionCookieConfig;
import jakarta.servlet.http.Cookie;
import jakarta.servlet.http.HttpServlet;
import jakarta.servlet.http.HttpServletRequest;
import jakarta.servlet.http.HttpServletResponse;
import jakarta.servlet.http.HttpSession;
import org.apache.hc.client5.http.classic.HttpClient;
import org.apache.hc.client5.http.classic.methods.HttpGet;
import org.apache.hc.client5.http.entity.InputStreamFactory;
import org.apache.hc.client5.http.impl.DefaultHttpRequestRetryStrategy;
import org.apache.hc.client5.http.impl.classic.HttpClientBuilder;
import org.apache.hc.client5.http.impl.classic.HttpClients;
import org.apache.hc.client5.http.impl.io.PoolingHttpClientConnectionManager;
import org.apache.hc.client5.http.impl.io.PoolingHttpClientConnectionManagerBuilder;
import org.apache.hc.client5.http.protocol.HttpClientContext;
import org.apache.hc.client5.http.ssl.SSLConnectionSocketFactory;
import org.apache.hc.client5.http.ssl.TrustSelfSignedStrategy;
import org.apache.hc.core5.http.HttpResponse;
import org.apache.hc.core5.http.io.HttpClientResponseHandler;
import org.apache.hc.core5.http.protocol.HttpContext;
import org.apache.hc.core5.ssl.SSLContextBuilder;
import org.apache.hc.core5.ssl.TrustStrategy;
import org.apache.hc.core5.util.TimeValue;
import org.apache.jasper.EmbeddedServletOptions;
import org.apache.jasper.servlet.JspServlet;
import org.assertj.core.api.ThrowableAssert.ThrowingCallable;
import org.awaitility.Awaitility;
import org.eclipse.jetty.client.ContentResponse;
import org.eclipse.jetty.http2.client.HTTP2Client;
import org.eclipse.jetty.http2.client.transport.HttpClientTransportOverHTTP2;
import org.junit.jupiter.api.AfterEach;
import org.junit.jupiter.api.Assumptions;
import org.junit.jupiter.api.Test;
import org.junit.jupiter.api.extension.ExtendWith;
import org.junit.jupiter.api.io.TempDir;
import org.junit.jupiter.params.ParameterizedTest;
import org.junit.jupiter.params.provider.EnumSource;
import org.mockito.InOrder;

import org.springframework.boot.ssl.DefaultSslBundleRegistry;
import org.springframework.boot.ssl.SslBundle;
import org.springframework.boot.ssl.SslStoreBundle;
import org.springframework.boot.ssl.jks.JksSslStoreBundle;
import org.springframework.boot.ssl.jks.JksSslStoreDetails;
import org.springframework.boot.ssl.pem.PemSslStoreBundle;
import org.springframework.boot.ssl.pem.PemSslStoreDetails;
import org.springframework.boot.system.ApplicationHome;
import org.springframework.boot.system.ApplicationTemp;
import org.springframework.boot.testsupport.system.CapturedOutput;
import org.springframework.boot.testsupport.system.OutputCaptureExtension;
import org.springframework.boot.testsupport.web.servlet.DirtiesUrlFactories;
import org.springframework.boot.testsupport.web.servlet.ExampleFilter;
import org.springframework.boot.testsupport.web.servlet.ExampleServlet;
import org.springframework.boot.web.server.Compression;
import org.springframework.boot.web.server.Cookie.SameSite;
import org.springframework.boot.web.server.ErrorPage;
import org.springframework.boot.web.server.GracefulShutdownResult;
import org.springframework.boot.web.server.Http2;
import org.springframework.boot.web.server.MimeMappings;
import org.springframework.boot.web.server.PortInUseException;
import org.springframework.boot.web.server.Shutdown;
import org.springframework.boot.web.server.Ssl;
import org.springframework.boot.web.server.Ssl.ClientAuth;
import org.springframework.boot.web.server.SslStoreProvider;
import org.springframework.boot.web.server.WebServer;
import org.springframework.boot.web.server.WebServerException;
import org.springframework.boot.web.servlet.FilterRegistrationBean;
import org.springframework.boot.web.servlet.ServletContextInitializer;
import org.springframework.boot.web.servlet.ServletRegistrationBean;
import org.springframework.boot.web.servlet.server.Session.SessionTrackingMode;
import org.springframework.core.io.ClassPathResource;
import org.springframework.core.io.FileSystemResource;
import org.springframework.core.io.Resource;
import org.springframework.http.HttpMethod;
import org.springframework.http.HttpStatus;
import org.springframework.http.client.ClientHttpRequest;
import org.springframework.http.client.ClientHttpResponse;
import org.springframework.http.client.HttpComponentsClientHttpRequestFactory;
import org.springframework.test.util.ReflectionTestUtils;
import org.springframework.util.FileCopyUtils;
import org.springframework.util.StreamUtils;

import static org.assertj.core.api.Assertions.assertThat;
import static org.assertj.core.api.Assertions.assertThatException;
import static org.assertj.core.api.Assertions.assertThatExceptionOfType;
import static org.assertj.core.api.Assertions.assertThatIOException;
import static org.assertj.core.api.Assertions.assertThatIllegalArgumentException;
import static org.assertj.core.api.Assertions.assertThatIllegalStateException;
import static org.assertj.core.api.Assertions.fail;
import static org.mockito.ArgumentMatchers.any;
import static org.mockito.BDDMockito.given;
import static org.mockito.BDDMockito.then;
import static org.mockito.Mockito.atLeastOnce;
import static org.mockito.Mockito.inOrder;
import static org.mockito.Mockito.mock;
import static org.mockito.Mockito.times;

/**
 * Base for testing classes that extends {@link AbstractServletWebServerFactory}.
 *
 * @author Phillip Webb
 * @author Greg Turnquist
 * @author Andy Wilkinson
 * @author Raja Kolli
 * @author Scott Frederick
 */
@SuppressWarnings("removal")
@ExtendWith(OutputCaptureExtension.class)
@DirtiesUrlFactories
public abstract class AbstractServletWebServerFactoryTests {

	@TempDir
	protected File tempDir;

	protected WebServer webServer;

	private final HttpClientContext httpClientContext = HttpClientContext.create();

	private final Supplier<HttpClientBuilder> httpClientBuilder = () -> HttpClients.custom()
		.setRetryStrategy(new DefaultHttpRequestRetryStrategy(10, TimeValue.of(200, TimeUnit.MILLISECONDS)));

	@AfterEach
	void tearDown() {
		if (this.webServer != null) {
			try {
				this.webServer.stop();
				try {
					this.webServer.destroy();
				}
				catch (Exception ex) {
					// Ignore
				}
			}
			catch (Exception ex) {
				// Ignore
			}
		}
	}

	@Test
	void startServlet() throws Exception {
		AbstractServletWebServerFactory factory = getFactory();
		this.webServer = factory.getWebServer(exampleServletRegistration());
		this.webServer.start();
		assertThat(getResponse(getLocalUrl("/hello"))).isEqualTo("Hello World");
	}

	@Test
	void startCalledTwice(CapturedOutput output) throws Exception {
		AbstractServletWebServerFactory factory = getFactory();
		this.webServer = factory.getWebServer(exampleServletRegistration());
		this.webServer.start();
		int port = this.webServer.getPort();
		this.webServer.start();
		assertThat(this.webServer.getPort()).isEqualTo(port);
		assertThat(getResponse(getLocalUrl("/hello"))).isEqualTo("Hello World");
		assertThat(output).containsOnlyOnce("started on port");
	}

	@Test
	void stopCalledTwice() {
		AbstractServletWebServerFactory factory = getFactory();
		this.webServer = factory.getWebServer(exampleServletRegistration());
		this.webServer.start();
		this.webServer.stop();
		this.webServer.stop();
	}

	@Test
	protected void restartAfterStop() throws IOException, URISyntaxException {
		AbstractServletWebServerFactory factory = getFactory();
		this.webServer = factory.getWebServer(exampleServletRegistration());
		this.webServer.start();
		assertThat(getResponse(getLocalUrl("/hello"))).isEqualTo("Hello World");
		int port = this.webServer.getPort();
		this.webServer.stop();
		assertThatIOException().isThrownBy(() -> getResponse(getLocalUrl(port, "/hello")));
		this.webServer.start();
		assertThat(getResponse(getLocalUrl("/hello"))).isEqualTo("Hello World");
	}

	@Test
	void emptyServerWhenPortIsMinusOne() {
		AbstractServletWebServerFactory factory = getFactory();
		factory.setPort(-1);
		this.webServer = factory.getWebServer(exampleServletRegistration());
		this.webServer.start();
		assertThat(this.webServer.getPort()).isEqualTo(-1);
	}

	@Test
	void stopServlet() throws Exception {
		AbstractServletWebServerFactory factory = getFactory();
		this.webServer = factory.getWebServer(exampleServletRegistration());
		this.webServer.start();
		int port = this.webServer.getPort();
		this.webServer.stop();
		assertThatIOException().isThrownBy(() -> getResponse(getLocalUrl(port, "/hello")));
	}

	@Test
	void startServletAndFilter() throws Exception {
		AbstractServletWebServerFactory factory = getFactory();
		this.webServer = factory.getWebServer(exampleServletRegistration(),
				new FilterRegistrationBean<>(new ExampleFilter()));
		this.webServer.start();
		assertThat(getResponse(getLocalUrl("/hello"))).isEqualTo("[Hello World]");
	}

	@Test
	void startBlocksUntilReadyToServe() {
		AbstractServletWebServerFactory factory = getFactory();
		final Date[] date = new Date[1];
		this.webServer = factory.getWebServer((servletContext) -> {
			try {
				Thread.sleep(500);
				date[0] = new Date();
			}
			catch (InterruptedException ex) {
				throw new ServletException(ex);
			}
		});
		this.webServer.start();
		assertThat(date[0]).isNotNull();
	}

	@Test
	void loadOnStartAfterContextIsInitialized() {
		AbstractServletWebServerFactory factory = getFactory();
		final InitCountingServlet servlet = new InitCountingServlet();
		this.webServer = factory
			.getWebServer((servletContext) -> servletContext.addServlet("test", servlet).setLoadOnStartup(1));
		assertThat(servlet.getInitCount()).isZero();
		this.webServer.start();
		assertThat(servlet.getInitCount()).isOne();
	}

	@Test
	void portIsMinusOneWhenConnectionIsClosed() {
		AbstractServletWebServerFactory factory = getFactory();
		this.webServer = factory.getWebServer();
		this.webServer.start();
		assertThat(this.webServer.getPort()).isGreaterThan(0);
		this.webServer.destroy();
		assertThat(this.webServer.getPort()).isEqualTo(-1);
	}

	@Test
	void specificPort() throws Exception {
		AbstractServletWebServerFactory factory = getFactory();
		int specificPort = doWithRetry(() -> {
			factory.setPort(0);
			this.webServer = factory.getWebServer(exampleServletRegistration());
			this.webServer.start();
			return this.webServer.getPort();
		});
		assertThat(getResponse("http://localhost:" + specificPort + "/hello")).isEqualTo("Hello World");
		assertThat(this.webServer.getPort()).isEqualTo(specificPort);
	}

	@Test
	void specificContextRoot() throws Exception {
		AbstractServletWebServerFactory factory = getFactory();
		factory.setContextPath("/say");
		this.webServer = factory.getWebServer(exampleServletRegistration());
		this.webServer.start();
		assertThat(getResponse(getLocalUrl("/say/hello"))).isEqualTo("Hello World");
	}

	@Test
	void contextPathIsLoggedOnStartup(CapturedOutput output) {
		AbstractServletWebServerFactory factory = getFactory();
		factory.setContextPath("/custom");
		this.webServer = factory.getWebServer(exampleServletRegistration());
		this.webServer.start();
		assertThat(output).containsOnlyOnce("with context path '/custom'");
	}

	@Test
	void contextPathMustStartWithSlash() {
		assertThatIllegalArgumentException().isThrownBy(() -> getFactory().setContextPath("missingslash"))
			.withMessageContaining("ContextPath must start with '/' and not end with '/'");
	}

	@Test
	void contextPathMustNotEndWithSlash() {
		assertThatIllegalArgumentException().isThrownBy(() -> getFactory().setContextPath("extraslash/"))
			.withMessageContaining("ContextPath must start with '/' and not end with '/'");
	}

	@Test
	void contextRootPathMustNotBeSlash() {
		assertThatIllegalArgumentException().isThrownBy(() -> getFactory().setContextPath("/"))
			.withMessageContaining("Root ContextPath must be specified using an empty string");
	}

	@Test
	void multipleConfigurations() throws Exception {
		AbstractServletWebServerFactory factory = getFactory();
		ServletContextInitializer[] initializers = new ServletContextInitializer[6];
		Arrays.setAll(initializers, (i) -> mock(ServletContextInitializer.class));
		factory.setInitializers(Arrays.asList(initializers[2], initializers[3]));
		factory.addInitializers(initializers[4], initializers[5]);
		this.webServer = factory.getWebServer(initializers[0], initializers[1]);
		this.webServer.start();
		InOrder ordered = inOrder((Object[]) initializers);
		for (ServletContextInitializer initializer : initializers) {
			then(initializer).should(ordered).onStartup(any(ServletContext.class));
		}
	}

	@Test
	void documentRoot() throws Exception {
		AbstractServletWebServerFactory factory = getFactory();
		addTestTxtFile(factory);
		this.webServer = factory.getWebServer();
		this.webServer.start();
		assertThat(getResponse(getLocalUrl("/test.txt"))).isEqualTo("test");
	}

	@Test
	void mimeType() throws Exception {
		FileCopyUtils.copy("test", new FileWriter(new File(this.tempDir, "test.xxcss")));
		AbstractServletWebServerFactory factory = getFactory();
		factory.setRegisterDefaultServlet(true);
		factory.setDocumentRoot(this.tempDir);
		MimeMappings mimeMappings = new MimeMappings();
		mimeMappings.add("xxcss", "text/css");
		factory.setMimeMappings(mimeMappings);
		this.webServer = factory.getWebServer();
		this.webServer.start();
		ClientHttpResponse response = getClientResponse(getLocalUrl("/test.xxcss"));
		assertThat(response.getHeaders().getContentType()).hasToString("text/css");
		response.close();
	}

	@Test
	void errorPage() throws Exception {
		AbstractServletWebServerFactory factory = getFactory();
		factory.addErrorPages(new ErrorPage(HttpStatus.INTERNAL_SERVER_ERROR, "/hello"));
		this.webServer = factory.getWebServer(exampleServletRegistration(), errorServletRegistration());
		this.webServer.start();
		assertThat(getResponse(getLocalUrl("/hello"))).isEqualTo("Hello World");
		assertThat(getResponse(getLocalUrl("/bang"))).isEqualTo("Hello World");
	}

	@Test
	void errorPageFromPutRequest() throws Exception {
		AbstractServletWebServerFactory factory = getFactory();
		factory.addErrorPages(new ErrorPage(HttpStatus.INTERNAL_SERVER_ERROR, "/hello"));
		this.webServer = factory.getWebServer(exampleServletRegistration(), errorServletRegistration());
		this.webServer.start();
		assertThat(getResponse(getLocalUrl("/hello"), HttpMethod.PUT)).isEqualTo("Hello World");
		assertThat(getResponse(getLocalUrl("/bang"), HttpMethod.PUT)).isEqualTo("Hello World");
	}

	@Test
	void basicSslFromClassPath() throws Exception {
		testBasicSslWithKeyStore("classpath:test.jks");
	}

	@Test
	void basicSslFromFileSystem() throws Exception {
		testBasicSslWithKeyStore("src/test/resources/test.jks");
	}

	@Test
	void sslDisabled() throws Exception {
		AbstractServletWebServerFactory factory = getFactory();
		Ssl ssl = getSsl(null, "password", "classpath:test.jks");
		ssl.setEnabled(false);
		factory.setSsl(ssl);
		this.webServer = factory.getWebServer(new ServletRegistrationBean<>(new ExampleServlet(true, false), "/hello"));
		this.webServer.start();
		SSLConnectionSocketFactory socketFactory = new SSLConnectionSocketFactory(
				new SSLContextBuilder().loadTrustMaterial(null, new TrustSelfSignedStrategy()).build());
		HttpComponentsClientHttpRequestFactory requestFactory = createHttpComponentsRequestFactory(socketFactory);
		assertThatExceptionOfType(SSLException.class)
			.isThrownBy(() -> getResponse(getLocalUrl("https", "/hello"), requestFactory));
	}

	@Test
	void sslGetScheme() throws Exception { // gh-2232
		AbstractServletWebServerFactory factory = getFactory();
		factory.setSsl(getSsl(null, "password", "src/test/resources/test.jks"));
		this.webServer = factory.getWebServer(new ServletRegistrationBean<>(new ExampleServlet(true, false), "/hello"));
		this.webServer.start();
		SSLConnectionSocketFactory socketFactory = new SSLConnectionSocketFactory(
				new SSLContextBuilder().loadTrustMaterial(null, new TrustSelfSignedStrategy()).build());
		HttpComponentsClientHttpRequestFactory requestFactory = createHttpComponentsRequestFactory(socketFactory);
		assertThat(getResponse(getLocalUrl("https", "/hello"), requestFactory)).contains("scheme=https");
	}

	@Test
	void sslKeyAlias() throws Exception {
		AbstractServletWebServerFactory factory = getFactory();
		Ssl ssl = getSsl(null, "password", "test-alias", "src/test/resources/test.jks");
		factory.setSsl(ssl);
		ServletRegistrationBean<ExampleServlet> registration = new ServletRegistrationBean<>(
				new ExampleServlet(true, false), "/hello");
		this.webServer = factory.getWebServer(registration);
		this.webServer.start();
		TrustStrategy trustStrategy = new SerialNumberValidatingTrustSelfSignedStrategy("14ca9ba6abe2a70d");
		SSLContext sslContext = new SSLContextBuilder().loadTrustMaterial(null, trustStrategy).build();
		PoolingHttpClientConnectionManager connectionManager = PoolingHttpClientConnectionManagerBuilder.create()
			.setSSLSocketFactory(new SSLConnectionSocketFactory(sslContext))
			.build();
		HttpClient httpClient = HttpClients.custom().setConnectionManager(connectionManager).build();
		String response = getResponse(getLocalUrl("https", "/hello"),
				new HttpComponentsClientHttpRequestFactory(httpClient));
		assertThat(response).contains("scheme=https");
	}

	@Test
	void sslWithInvalidAliasFailsDuringStartup() {
		AbstractServletWebServerFactory factory = getFactory();
		Ssl ssl = getSsl(null, "password", "test-alias-404", "src/test/resources/test.jks");
		factory.setSsl(ssl);
		ServletRegistrationBean<ExampleServlet> registration = new ServletRegistrationBean<>(
				new ExampleServlet(true, false), "/hello");
		ThrowingCallable call = () -> factory.getWebServer(registration).start();
		assertThatSslWithInvalidAliasCallFails(call);
	}

	protected void assertThatSslWithInvalidAliasCallFails(ThrowingCallable call) {
		assertThatException().isThrownBy(call)
			.withStackTraceContaining("Keystore does not contain alias 'test-alias-404'");
	}

	@Test
	void serverHeaderIsDisabledByDefaultWhenUsingSsl() throws Exception {
		AbstractServletWebServerFactory factory = getFactory();
		factory.setSsl(getSsl(null, "password", "src/test/resources/test.jks"));
		this.webServer = factory.getWebServer(new ServletRegistrationBean<>(new ExampleServlet(true, false), "/hello"));
		this.webServer.start();
		SSLConnectionSocketFactory socketFactory = new SSLConnectionSocketFactory(
				new SSLContextBuilder().loadTrustMaterial(null, new TrustSelfSignedStrategy()).build());
		PoolingHttpClientConnectionManager connectionManager = PoolingHttpClientConnectionManagerBuilder.create()
			.setSSLSocketFactory(socketFactory)
			.build();
		HttpClient httpClient = this.httpClientBuilder.get().setConnectionManager(connectionManager).build();
		ClientHttpResponse response = getClientResponse(getLocalUrl("https", "/hello"), HttpMethod.GET,
				new HttpComponentsClientHttpRequestFactory(httpClient));
		assertThat(response.getHeaders().get("Server")).isNullOrEmpty();
	}

	@Test
	void serverHeaderCanBeCustomizedWhenUsingSsl() throws Exception {
		AbstractServletWebServerFactory factory = getFactory();
		factory.setServerHeader("MyServer");
		factory.setSsl(getSsl(null, "password", "src/test/resources/test.jks"));
		this.webServer = factory.getWebServer(new ServletRegistrationBean<>(new ExampleServlet(true, false), "/hello"));
		this.webServer.start();
		SSLConnectionSocketFactory socketFactory = new SSLConnectionSocketFactory(
				new SSLContextBuilder().loadTrustMaterial(null, new TrustSelfSignedStrategy()).build());
		PoolingHttpClientConnectionManager connectionManager = PoolingHttpClientConnectionManagerBuilder.create()
			.setSSLSocketFactory(socketFactory)
			.build();
		HttpClient httpClient = this.httpClientBuilder.get().setConnectionManager(connectionManager).build();
		ClientHttpResponse response = getClientResponse(getLocalUrl("https", "/hello"), HttpMethod.GET,
				new HttpComponentsClientHttpRequestFactory(httpClient));
		assertThat(response.getHeaders().get("Server")).containsExactly("MyServer");
	}

	protected final void testBasicSslWithKeyStore(String keyStore) throws Exception {
		AbstractServletWebServerFactory factory = getFactory();
		addTestTxtFile(factory);
		factory.setSsl(getSsl(null, "password", keyStore));
		this.webServer = factory.getWebServer();
		this.webServer.start();
		SSLConnectionSocketFactory socketFactory = new SSLConnectionSocketFactory(
				new SSLContextBuilder().loadTrustMaterial(null, new TrustSelfSignedStrategy()).build());
		HttpComponentsClientHttpRequestFactory requestFactory = createHttpComponentsRequestFactory(socketFactory);
		assertThat(getResponse(getLocalUrl("https", "/test.txt"), requestFactory)).isEqualTo("test");
	}

	@Test
	void pkcs12KeyStoreAndTrustStore() throws Exception {
		AbstractServletWebServerFactory factory = getFactory();
		addTestTxtFile(factory);
		factory.setSsl(getSsl(ClientAuth.NEED, null, "classpath:test.p12", "classpath:test.p12", null, null));
		this.webServer = factory.getWebServer();
		this.webServer.start();
		KeyStore keyStore = KeyStore.getInstance("pkcs12");
		loadStore(keyStore, new FileSystemResource("src/test/resources/test.p12"));
		SSLConnectionSocketFactory socketFactory = new SSLConnectionSocketFactory(
				new SSLContextBuilder().loadTrustMaterial(null, new TrustSelfSignedStrategy())
					.loadKeyMaterial(keyStore, "secret".toCharArray())
					.build());
		HttpComponentsClientHttpRequestFactory requestFactory = createHttpComponentsRequestFactory(socketFactory);
		assertThat(getResponse(getLocalUrl("https", "/test.txt"), requestFactory)).isEqualTo("test");
	}

	@Test
	void pemKeyStoreAndTrustStore() throws Exception {
		AbstractServletWebServerFactory factory = getFactory();
		addTestTxtFile(factory);
		factory.setSsl(getSsl("classpath:test-cert.pem", "classpath:test-key.pem"));
		this.webServer = factory.getWebServer();
		this.webServer.start();
		KeyStore keyStore = KeyStore.getInstance("pkcs12");
		loadStore(keyStore, new FileSystemResource("src/test/resources/test.p12"));
		SSLConnectionSocketFactory socketFactory = new SSLConnectionSocketFactory(
				new SSLContextBuilder().loadTrustMaterial(null, new TrustSelfSignedStrategy())
					.loadKeyMaterial(keyStore, "secret".toCharArray())
					.build());
		HttpComponentsClientHttpRequestFactory requestFactory = createHttpComponentsRequestFactory(socketFactory);
		assertThat(getResponse(getLocalUrl("https", "/test.txt"), requestFactory)).isEqualTo("test");
	}

	@Test
	void pkcs12KeyStoreAndTrustStoreFromBundle() throws Exception {
		AbstractServletWebServerFactory factory = getFactory();
		addTestTxtFile(factory);
		factory.setSsl(Ssl.forBundle("test"));
		factory.setSslBundles(
				new DefaultSslBundleRegistry("test", createJksSslBundle("classpath:test.p12", "classpath:test.p12")));
		this.webServer = factory.getWebServer();
		this.webServer.start();
		KeyStore keyStore = KeyStore.getInstance("pkcs12");
		loadStore(keyStore, new FileSystemResource("src/test/resources/test.p12"));
		SSLConnectionSocketFactory socketFactory = new SSLConnectionSocketFactory(
				new SSLContextBuilder().loadTrustMaterial(null, new TrustSelfSignedStrategy())
					.loadKeyMaterial(keyStore, "secret".toCharArray())
					.build());
		HttpComponentsClientHttpRequestFactory requestFactory = createHttpComponentsRequestFactory(socketFactory);
		assertThat(getResponse(getLocalUrl("https", "/test.txt"), requestFactory)).isEqualTo("test");
	}

	@Test
	void pemKeyStoreAndTrustStoreFromBundle() throws Exception {
		AbstractServletWebServerFactory factory = getFactory();
		addTestTxtFile(factory);
		factory.setSsl(Ssl.forBundle("test"));
		factory.setSslBundles(new DefaultSslBundleRegistry("test",
				createPemSslBundle("classpath:test-cert.pem", "classpath:test-key.pem")));
		this.webServer = factory.getWebServer();
		this.webServer.start();
		KeyStore keyStore = KeyStore.getInstance("pkcs12");
		loadStore(keyStore, new FileSystemResource("src/test/resources/test.p12"));
		SSLConnectionSocketFactory socketFactory = new SSLConnectionSocketFactory(
				new SSLContextBuilder().loadTrustMaterial(null, new TrustSelfSignedStrategy())
					.loadKeyMaterial(keyStore, "secret".toCharArray())
					.build());
		HttpComponentsClientHttpRequestFactory requestFactory = createHttpComponentsRequestFactory(socketFactory);
		assertThat(getResponse(getLocalUrl("https", "/test.txt"), requestFactory)).isEqualTo("test");
	}

	@Test
	void sslNeedsClientAuthenticationSucceedsWithClientCertificate() throws Exception {
		AbstractServletWebServerFactory factory = getFactory();
		factory.setRegisterDefaultServlet(true);
		addTestTxtFile(factory);
		factory.setSsl(getSsl(ClientAuth.NEED, "password", "classpath:test.jks", "classpath:test.jks", null, null));
		this.webServer = factory.getWebServer();
		this.webServer.start();
		KeyStore keyStore = KeyStore.getInstance(KeyStore.getDefaultType());
		loadStore(keyStore, new FileSystemResource("src/test/resources/test.jks"));
		SSLConnectionSocketFactory socketFactory = new SSLConnectionSocketFactory(
				new SSLContextBuilder().loadTrustMaterial(null, new TrustSelfSignedStrategy())
					.loadKeyMaterial(keyStore, "password".toCharArray())
					.build());
		HttpComponentsClientHttpRequestFactory requestFactory = createHttpComponentsRequestFactory(socketFactory);
		assertThat(getResponse(getLocalUrl("https", "/test.txt"), requestFactory)).isEqualTo("test");
	}

	@Test
	void sslNeedsClientAuthenticationFailsWithoutClientCertificate() throws Exception {
		AbstractServletWebServerFactory factory = getFactory();
		addTestTxtFile(factory);
		factory.setSsl(getSsl(ClientAuth.NEED, "password", "classpath:test.jks"));
		this.webServer = factory.getWebServer();
		this.webServer.start();
		SSLConnectionSocketFactory socketFactory = new SSLConnectionSocketFactory(
				new SSLContextBuilder().loadTrustMaterial(null, new TrustSelfSignedStrategy()).build());
		HttpComponentsClientHttpRequestFactory requestFactory = createHttpComponentsRequestFactory(socketFactory);
		String localUrl = getLocalUrl("https", "/test.txt");
		assertThatIOException().isThrownBy(() -> getResponse(localUrl, requestFactory));
	}

	@Test
	void sslWantsClientAuthenticationSucceedsWithClientCertificate() throws Exception {
		AbstractServletWebServerFactory factory = getFactory();
		addTestTxtFile(factory);
		factory
			.setSsl(getSsl(ClientAuth.WANT, "password", "classpath:test.jks", null, new String[] { "TLSv1.2" }, null));
		this.webServer = factory.getWebServer();
		this.webServer.start();
		KeyStore keyStore = KeyStore.getInstance(KeyStore.getDefaultType());
		loadStore(keyStore, new FileSystemResource("src/test/resources/test.jks"));
		SSLConnectionSocketFactory socketFactory = new SSLConnectionSocketFactory(
				new SSLContextBuilder().loadTrustMaterial(null, new TrustSelfSignedStrategy())
					.loadKeyMaterial(keyStore, "password".toCharArray())
					.build());
		HttpComponentsClientHttpRequestFactory requestFactory = createHttpComponentsRequestFactory(socketFactory);
		assertThat(getResponse(getLocalUrl("https", "/test.txt"), requestFactory)).isEqualTo("test");
	}

	@Test
	void sslWantsClientAuthenticationSucceedsWithoutClientCertificate() throws Exception {
		AbstractServletWebServerFactory factory = getFactory();
		addTestTxtFile(factory);
		factory.setSsl(getSsl(ClientAuth.WANT, "password", "classpath:test.jks"));
		this.webServer = factory.getWebServer();
		this.webServer.start();
		SSLConnectionSocketFactory socketFactory = new SSLConnectionSocketFactory(
				new SSLContextBuilder().loadTrustMaterial(null, new TrustSelfSignedStrategy()).build());
		HttpComponentsClientHttpRequestFactory requestFactory = createHttpComponentsRequestFactory(socketFactory);
		assertThat(getResponse(getLocalUrl("https", "/test.txt"), requestFactory)).isEqualTo("test");
	}

	@Test
	@Deprecated(since = "3.1.0", forRemoval = true)
	void sslWithCustomSslStoreProvider() throws Exception {
		AbstractServletWebServerFactory factory = getFactory();
		addTestTxtFile(factory);
		Ssl ssl = new Ssl();
		ssl.setClientAuth(ClientAuth.NEED);
		ssl.setKeyPassword("password");
		factory.setSsl(ssl);
		SslStoreProvider sslStoreProvider = mock(SslStoreProvider.class);
		given(sslStoreProvider.getKeyStore()).willReturn(loadStore());
		given(sslStoreProvider.getTrustStore()).willReturn(loadStore());
		factory.setSslStoreProvider(sslStoreProvider);
		this.webServer = factory.getWebServer();
		this.webServer.start();
		KeyStore keyStore = KeyStore.getInstance(KeyStore.getDefaultType());
		loadStore(keyStore, new FileSystemResource("src/test/resources/test.jks"));
		SSLConnectionSocketFactory socketFactory = new SSLConnectionSocketFactory(
				new SSLContextBuilder().loadTrustMaterial(null, new TrustSelfSignedStrategy())
					.loadKeyMaterial(keyStore, "password".toCharArray())
					.build());
		HttpComponentsClientHttpRequestFactory requestFactory = createHttpComponentsRequestFactory(socketFactory);
		assertThat(getResponse(getLocalUrl("https", "/test.txt"), requestFactory)).isEqualTo("test");
		then(sslStoreProvider).should(atLeastOnce()).getKeyStore();
		then(sslStoreProvider).should(atLeastOnce()).getTrustStore();
	}

	@Test
	void disableJspServletRegistration() throws Exception {
		AbstractServletWebServerFactory factory = getFactory();
		factory.getJsp().setRegistered(false);
		this.webServer = factory.getWebServer();
		assertThat(getJspServlet()).isNull();
	}

	@Test
	void cannotReadClassPathFiles() throws Exception {
		AbstractServletWebServerFactory factory = getFactory();
		this.webServer = factory.getWebServer(exampleServletRegistration());
		this.webServer.start();
		ClientHttpResponse response = getClientResponse(
				getLocalUrl("/org/springframework/boot/SpringApplication.class"));
		assertThat(response.getStatusCode()).isEqualTo(HttpStatus.NOT_FOUND);
	}

	protected Ssl getSsl(ClientAuth clientAuth, String keyPassword, String keyStore) {
		return getSsl(clientAuth, keyPassword, keyStore, null, null, null);
	}

	protected Ssl getSsl(ClientAuth clientAuth, String keyPassword, String keyAlias, String keyStore) {
		return getSsl(clientAuth, keyPassword, keyAlias, keyStore, null, null, null);
	}

	private Ssl getSsl(ClientAuth clientAuth, String keyPassword, String keyStore, String trustStore,
			String[] supportedProtocols, String[] ciphers) {
		return getSsl(clientAuth, keyPassword, null, keyStore, trustStore, supportedProtocols, ciphers);
	}

	private Ssl getSsl(ClientAuth clientAuth, String keyPassword, String keyAlias, String keyStore, String trustStore,
			String[] supportedProtocols, String[] ciphers) {
		Ssl ssl = new Ssl();
		ssl.setClientAuth(clientAuth);
		if (keyPassword != null) {
			ssl.setKeyPassword(keyPassword);
		}
		if (keyAlias != null) {
			ssl.setKeyAlias(keyAlias);
		}
		if (keyStore != null) {
			ssl.setKeyStore(keyStore);
			ssl.setKeyStorePassword("secret");
			ssl.setKeyStoreType(getStoreType(keyStore));
		}
		if (trustStore != null) {
			ssl.setTrustStore(trustStore);
			ssl.setTrustStorePassword("secret");
			ssl.setTrustStoreType(getStoreType(trustStore));
		}
		if (ciphers != null) {
			ssl.setCiphers(ciphers);
		}
		if (supportedProtocols != null) {
			ssl.setEnabledProtocols(supportedProtocols);
		}
		return ssl;
	}

	private Ssl getSsl(String cert, String privateKey) {
		Ssl ssl = new Ssl();
		ssl.setClientAuth(ClientAuth.NEED);
		ssl.setCertificate(cert);
		ssl.setCertificatePrivateKey(privateKey);
		ssl.setTrustCertificate(cert);
		return ssl;
	}

	private SslBundle createJksSslBundle(String keyStore, String trustStore) {
		JksSslStoreDetails keyStoreDetails = getJksStoreDetails(keyStore);
		JksSslStoreDetails trustStoreDetails = getJksStoreDetails(trustStore);
		SslStoreBundle stores = new JksSslStoreBundle(keyStoreDetails, trustStoreDetails);
		return SslBundle.of(stores);
	}

	private JksSslStoreDetails getJksStoreDetails(String location) {
		return new JksSslStoreDetails(getStoreType(location), null, location, "secret");
	}

	protected SslBundle createPemSslBundle(String cert, String privateKey) {
		PemSslStoreDetails keyStoreDetails = PemSslStoreDetails.forCertificate(cert).withPrivateKey(privateKey);
		PemSslStoreDetails trustStoreDetails = PemSslStoreDetails.forCertificate(cert);
		SslStoreBundle stores = new PemSslStoreBundle(keyStoreDetails, trustStoreDetails);
		return SslBundle.of(stores);
	}

	protected void testRestrictedSSLProtocolsAndCipherSuites(String[] protocols, String[] ciphers) throws Exception {
		AbstractServletWebServerFactory factory = getFactory();
		factory.setSsl(getSsl(null, "password", "src/test/resources/restricted.jks", null, protocols, ciphers));
		this.webServer = factory.getWebServer(new ServletRegistrationBean<>(new ExampleServlet(true, false), "/hello"));
		this.webServer.start();
		SSLConnectionSocketFactory socketFactory = new SSLConnectionSocketFactory(
				new SSLContextBuilder().loadTrustMaterial(null, new TrustSelfSignedStrategy()).build());
		HttpComponentsClientHttpRequestFactory requestFactory = createHttpComponentsRequestFactory(socketFactory);
		assertThat(getResponse(getLocalUrl("https", "/hello"), requestFactory)).contains("scheme=https");
	}

	protected HttpComponentsClientHttpRequestFactory createHttpComponentsRequestFactory(
			SSLConnectionSocketFactory socketFactory) {
		PoolingHttpClientConnectionManager connectionManager = PoolingHttpClientConnectionManagerBuilder.create()
			.setSSLSocketFactory(socketFactory)
			.build();
		HttpClient httpClient = this.httpClientBuilder.get().setConnectionManager(connectionManager).build();
		return new HttpComponentsClientHttpRequestFactory(httpClient);
	}

	private String getStoreType(String keyStore) {
		return keyStore.endsWith(".p12") ? "pkcs12" : null;
	}

	@Test
	void defaultSessionTimeout() {
		assertThat(getFactory().getSession().getTimeout()).hasMinutes(30);
	}

	@Test
	void persistSession() throws Exception {
		AbstractServletWebServerFactory factory = getFactory();
		factory.getSession().setPersistent(true);
		this.webServer = factory.getWebServer(sessionServletRegistration());
		this.webServer.start();
		String s1 = getResponse(getLocalUrl("/session"));
		String s2 = getResponse(getLocalUrl("/session"));
		this.webServer.destroy();
		this.webServer = factory.getWebServer(sessionServletRegistration());
		this.webServer.start();
		String s3 = getResponse(getLocalUrl("/session"));
		String message = "Session error s1=" + s1 + " s2=" + s2 + " s3=" + s3;
		assertThat(s2.split(":")[0]).as(message).isEqualTo(s1.split(":")[1]);
		assertThat(s3.split(":")[0]).as(message).isEqualTo(s2.split(":")[1]);
	}

	@Test
	void persistSessionInSpecificSessionStoreDir() throws Exception {
		AbstractServletWebServerFactory factory = getFactory();
		File sessionStoreDir = new File(this.tempDir, "sessions");
		sessionStoreDir.mkdir();
		factory.getSession().setPersistent(true);
		factory.getSession().setStoreDir(sessionStoreDir);
		this.webServer = factory.getWebServer(sessionServletRegistration());
		this.webServer.start();
		getResponse(getLocalUrl("/session"));
		this.webServer.destroy();
		File[] dirContents = sessionStoreDir.listFiles((dir, name) -> !(".".equals(name) || "..".equals(name)));
		assertThat(dirContents).isNotEmpty();
	}

	@Test
	void getValidSessionStoreWhenSessionStoreNotSet() {
		AbstractServletWebServerFactory factory = getFactory();
		File dir = factory.getValidSessionStoreDir(false);
		assertThat(dir).hasName("servlet-sessions");
		assertThat(dir).hasParent(new ApplicationTemp().getDir());
	}

	@Test
	void getValidSessionStoreWhenSessionStoreIsRelative() {
		AbstractServletWebServerFactory factory = getFactory();
		factory.getSession().setStoreDir(new File("sessions"));
		File dir = factory.getValidSessionStoreDir(false);
		assertThat(dir).hasName("sessions");
		assertThat(dir).hasParent(new ApplicationHome().getDir());
	}

	@Test
	void getValidSessionStoreWhenSessionStoreReferencesFile() throws Exception {
		AbstractServletWebServerFactory factory = getFactory();
		File file = new File(this.tempDir, "file");
		file.createNewFile();
		factory.getSession().setStoreDir(file);
		assertThatIllegalStateException().isThrownBy(() -> factory.getValidSessionStoreDir(false))
			.withMessageContaining("points to a file");
	}

	@Test
	void sessionCookieConfiguration() {
		AbstractServletWebServerFactory factory = getFactory();
		factory.getSession().getCookie().setName("testname");
		factory.getSession().getCookie().setDomain("testdomain");
		factory.getSession().getCookie().setPath("/testpath");
		factory.getSession().getCookie().setHttpOnly(true);
		factory.getSession().getCookie().setSecure(true);
		factory.getSession().getCookie().setMaxAge(Duration.ofSeconds(60));
		final AtomicReference<SessionCookieConfig> configReference = new AtomicReference<>();
		this.webServer = factory.getWebServer((context) -> configReference.set(context.getSessionCookieConfig()));
		SessionCookieConfig sessionCookieConfig = configReference.get();
		assertThat(sessionCookieConfig.getName()).isEqualTo("testname");
		assertThat(sessionCookieConfig.getDomain()).isEqualTo("testdomain");
		assertThat(sessionCookieConfig.getPath()).isEqualTo("/testpath");
		assertThat(sessionCookieConfig.isHttpOnly()).isTrue();
		assertThat(sessionCookieConfig.isSecure()).isTrue();
		assertThat(sessionCookieConfig.getMaxAge()).isEqualTo(60);
	}

	@ParameterizedTest
	@EnumSource(SameSite.class)
	void sessionCookieSameSiteAttributeCanBeConfiguredAndOnlyAffectsSessionCookies(SameSite sameSite) throws Exception {
		AbstractServletWebServerFactory factory = getFactory();
		factory.getSession().getCookie().setSameSite(sameSite);
		factory.addInitializers(new ServletRegistrationBean<>(new CookieServlet(false), "/"));
		this.webServer = factory.getWebServer();
		this.webServer.start();
		ClientHttpResponse clientResponse = getClientResponse(getLocalUrl("/"));
		List<String> setCookieHeaders = clientResponse.getHeaders().get("Set-Cookie");
		assertThat(setCookieHeaders).satisfiesExactlyInAnyOrder(
				(header) -> assertThat(header).contains("JSESSIONID").contains("SameSite=" + sameSite.attributeValue()),
				(header) -> assertThat(header).contains("test=test").doesNotContain("SameSite"));
	}

	@ParameterizedTest
	@EnumSource(SameSite.class)
	void sessionCookieSameSiteAttributeCanBeConfiguredAndOnlyAffectsSessionCookiesWhenUsingCustomName(SameSite sameSite)
			throws Exception {
		AbstractServletWebServerFactory factory = getFactory();
		factory.getSession().getCookie().setName("THESESSION");
		factory.getSession().getCookie().setSameSite(sameSite);
		factory.addInitializers(new ServletRegistrationBean<>(new CookieServlet(false), "/"));
		this.webServer = factory.getWebServer();
		this.webServer.start();
		ClientHttpResponse clientResponse = getClientResponse(getLocalUrl("/"));
		List<String> setCookieHeaders = clientResponse.getHeaders().get("Set-Cookie");
		assertThat(setCookieHeaders).satisfiesExactlyInAnyOrder(
				(header) -> assertThat(header).contains("THESESSION").contains("SameSite=" + sameSite.attributeValue()),
				(header) -> assertThat(header).contains("test=test").doesNotContain("SameSite"));
	}

	@Test
	void cookieSameSiteSuppliers() throws Exception {
		AbstractServletWebServerFactory factory = getFactory();
		factory.addCookieSameSiteSuppliers(CookieSameSiteSupplier.ofLax().whenHasName("relaxed"));
		factory.addCookieSameSiteSuppliers(CookieSameSiteSupplier.ofNone().whenHasName("empty"));
		factory.addCookieSameSiteSuppliers(CookieSameSiteSupplier.ofStrict().whenHasName("controlled"));
		factory.addInitializers(new ServletRegistrationBean<>(new CookieServlet(true), "/"));
		this.webServer = factory.getWebServer();
		this.webServer.start();
		ClientHttpResponse clientResponse = getClientResponse(getLocalUrl("/"));
		assertThat(clientResponse.getStatusCode()).isEqualTo(HttpStatus.OK);
		List<String> setCookieHeaders = clientResponse.getHeaders().get("Set-Cookie");
		assertThat(setCookieHeaders).satisfiesExactlyInAnyOrder(
				(header) -> assertThat(header).contains("JSESSIONID").doesNotContain("SameSite"),
				(header) -> assertThat(header).contains("test=test").doesNotContain("SameSite"),
				(header) -> assertThat(header).contains("relaxed=test").contains("SameSite=Lax"),
				(header) -> assertThat(header).contains("empty=test").contains("SameSite=None"),
				(header) -> assertThat(header).contains("controlled=test").contains("SameSite=Strict"));
	}

	@Test
	protected void sslSessionTracking() {
		AbstractServletWebServerFactory factory = getFactory();
		Ssl ssl = new Ssl();
		ssl.setEnabled(true);
		ssl.setKeyStore("src/test/resources/test.jks");
		ssl.setKeyPassword("password");
		factory.setSsl(ssl);
		factory.getSession().setTrackingModes(EnumSet.of(SessionTrackingMode.SSL));
		AtomicReference<ServletContext> contextReference = new AtomicReference<>();
		this.webServer = factory.getWebServer(contextReference::set);
		assertThat(contextReference.get().getEffectiveSessionTrackingModes())
			.isEqualTo(EnumSet.of(jakarta.servlet.SessionTrackingMode.SSL));
	}

	@Test
	void compressionOfResponseToGetRequest() throws Exception {
		assertThat(doTestCompression(10000, null, null)).isTrue();
	}

	@Test
	void compressionOfResponseToPostRequest() throws Exception {
		assertThat(doTestCompression(10000, null, null, HttpMethod.POST)).isTrue();
	}

	@Test
	void noCompressionForSmallResponse() throws Exception {
		assertThat(doTestCompression(100, null, null)).isFalse();
	}

	@Test
	void noCompressionForMimeType() throws Exception {
		String[] mimeTypes = new String[] { "text/html", "text/xml", "text/css" };
		assertThat(doTestCompression(10000, mimeTypes, null)).isFalse();
	}

	@Test
	protected void noCompressionForUserAgent() throws Exception {
		assertThat(doTestCompression(10000, null, new String[] { "testUserAgent" })).isFalse();
	}

	@Test
	void compressionWithoutContentSizeHeader() throws Exception {
		AbstractServletWebServerFactory factory = getFactory();
		Compression compression = new Compression();
		compression.setEnabled(true);
		factory.setCompression(compression);
		this.webServer = factory.getWebServer(new ServletRegistrationBean<>(new ExampleServlet(false, true), "/hello"));
		this.webServer.start();
		TestGzipInputStreamFactory inputStreamFactory = new TestGzipInputStreamFactory();
		LinkedHashMap<String, InputStreamFactory> contentDecoderMap = new LinkedHashMap<>();
		contentDecoderMap.put("gzip", inputStreamFactory);
		getResponse(getLocalUrl("/hello"), new HttpComponentsClientHttpRequestFactory(
				this.httpClientBuilder.get().setContentDecoderRegistry(contentDecoderMap).build()));
		assertThat(inputStreamFactory.wasCompressionUsed()).isTrue();
	}

	@Test
	void mimeMappingsAreCorrectlyConfigured() {
		AbstractServletWebServerFactory factory = getFactory();
		this.webServer = factory.getWebServer();
		Collection<MimeMappings.Mapping> configuredMimeMappings = getActualMimeMappings().entrySet()
			.stream()
			.map((entry) -> new MimeMappings.Mapping(entry.getKey(), entry.getValue()))
			.toList();
		Collection<MimeMappings.Mapping> expectedMimeMappings = MimeMappings.DEFAULT.getAll();
		assertThat(configuredMimeMappings).containsExactlyInAnyOrderElementsOf(expectedMimeMappings);
	}

	@Test
	void rootServletContextResource() {
		AbstractServletWebServerFactory factory = getFactory();
		final AtomicReference<URL> rootResource = new AtomicReference<>();
		this.webServer = factory.getWebServer((servletContext) -> {
			try {
				rootResource.set(servletContext.getResource("/"));
			}
			catch (MalformedURLException ex) {
				throw new ServletException(ex);
			}
		});
		this.webServer.start();
		assertThat(rootResource.get()).isNotNull();
	}

	@Test
	void customServerHeader() throws Exception {
		AbstractServletWebServerFactory factory = getFactory();
		factory.setServerHeader("MyServer");
		this.webServer = factory.getWebServer(exampleServletRegistration());
		this.webServer.start();
		ClientHttpResponse response = getClientResponse(getLocalUrl("/hello"));
		assertThat(response.getHeaders().getFirst("server")).isEqualTo("MyServer");
	}

	@Test
	void serverHeaderIsDisabledByDefault() throws Exception {
		AbstractServletWebServerFactory factory = getFactory();
		this.webServer = factory.getWebServer(exampleServletRegistration());
		this.webServer.start();
		ClientHttpResponse response = getClientResponse(getLocalUrl("/hello"));
		assertThat(response.getHeaders().getFirst("server")).isNull();
	}

	@Test
	protected void portClashOfPrimaryConnectorResultsInPortInUseException() throws Exception {
		doWithBlockedPort((port) -> {
			assertThatExceptionOfType(RuntimeException.class).isThrownBy(() -> {
				AbstractServletWebServerFactory factory = getFactory();
				factory.setPort(port);
				AbstractServletWebServerFactoryTests.this.webServer = factory.getWebServer();
				AbstractServletWebServerFactoryTests.this.webServer.start();
			}).satisfies((ex) -> handleExceptionCausedByBlockedPortOnPrimaryConnector(ex, port));
		});
	}

	@Test
	void portClashOfSecondaryConnectorResultsInPortInUseException() throws Exception {
		doWithBlockedPort((port) -> {
			assertThatExceptionOfType(RuntimeException.class).isThrownBy(() -> {
				AbstractServletWebServerFactory factory = getFactory();
				addConnector(port, factory);
				AbstractServletWebServerFactoryTests.this.webServer = factory.getWebServer();
				AbstractServletWebServerFactoryTests.this.webServer.start();
			}).satisfies((ex) -> handleExceptionCausedByBlockedPortOnSecondaryConnector(ex, port));
		});
	}

	@Test
	void malformedAddress() throws Exception {
		AbstractServletWebServerFactory factory = getFactory();
		factory.setAddress(InetAddress.getByName("129.129.129.129"));
		assertThatExceptionOfType(RuntimeException.class).isThrownBy(() -> {
			this.webServer = factory.getWebServer();
			this.webServer.start();
		}).isNotInstanceOf(PortInUseException.class);
	}

	@Test
	void localeCharsetMappingsAreConfigured() {
		AbstractServletWebServerFactory factory = getFactory();
		Map<Locale, Charset> mappings = new HashMap<>();
		mappings.put(Locale.GERMAN, StandardCharsets.UTF_8);
		factory.setLocaleCharsetMappings(mappings);
		this.webServer = factory.getWebServer();
		assertThat(getCharset(Locale.GERMAN)).isEqualTo(StandardCharsets.UTF_8);
		assertThat(getCharset(Locale.ITALIAN)).isNull();
	}

	@Test
	void jspServletInitParameters() throws Exception {
		Map<String, String> initParameters = new HashMap<>();
		initParameters.put("a", "alpha");
		AbstractServletWebServerFactory factory = getFactory();
		factory.getJsp().setInitParameters(initParameters);
		this.webServer = factory.getWebServer();
		Assumptions.assumeFalse(getJspServlet() == null);
		JspServlet jspServlet = getJspServlet();
		assertThat(jspServlet.getInitParameter("a")).isEqualTo("alpha");
	}

	@Test
	void jspServletIsNotInDevelopmentModeByDefault() throws Exception {
		AbstractServletWebServerFactory factory = getFactory();
		this.webServer = factory.getWebServer();
		Assumptions.assumeFalse(getJspServlet() == null);
		JspServlet jspServlet = getJspServlet();
		EmbeddedServletOptions options = (EmbeddedServletOptions) ReflectionTestUtils.getField(jspServlet, "options");
		assertThat(options.getDevelopment()).isFalse();
	}

	@Test
	void faultyFilterCausesStartFailure() {
		AbstractServletWebServerFactory factory = getFactory();
		factory.addInitializers((servletContext) -> servletContext.addFilter("faulty", new Filter() {

			@Override
			public void init(FilterConfig filterConfig) throws ServletException {
				throw new ServletException("Faulty filter");
			}

			@Override
			public void doFilter(ServletRequest request, ServletResponse response, FilterChain chain)
					throws IOException, ServletException {
				chain.doFilter(request, response);
			}

			@Override
			public void destroy() {
			}

		}));
		assertThatExceptionOfType(WebServerException.class).isThrownBy(() -> factory.getWebServer().start());
	}

	@Test
	void sessionConfiguration() {
		AbstractServletWebServerFactory factory = getFactory();
		factory.getSession().setTimeout(Duration.ofSeconds(123));
		factory.getSession().setTrackingModes(EnumSet.of(SessionTrackingMode.COOKIE, SessionTrackingMode.URL));
		factory.getSession().getCookie().setName("testname");
		factory.getSession().getCookie().setDomain("testdomain");
		factory.getSession().getCookie().setPath("/testpath");
		factory.getSession().getCookie().setHttpOnly(true);
		factory.getSession().getCookie().setSecure(true);
		factory.getSession().getCookie().setMaxAge(Duration.ofMinutes(1));
		AtomicReference<ServletContext> contextReference = new AtomicReference<>();
		factory.getWebServer(contextReference::set).start();
		ServletContext servletContext = contextReference.get();
		assertThat(servletContext.getEffectiveSessionTrackingModes())
			.isEqualTo(EnumSet.of(jakarta.servlet.SessionTrackingMode.COOKIE, jakarta.servlet.SessionTrackingMode.URL));
		assertThat(servletContext.getSessionCookieConfig().getName()).isEqualTo("testname");
		assertThat(servletContext.getSessionCookieConfig().getDomain()).isEqualTo("testdomain");
		assertThat(servletContext.getSessionCookieConfig().getPath()).isEqualTo("/testpath");
		assertThat(servletContext.getSessionCookieConfig().isHttpOnly()).isTrue();
		assertThat(servletContext.getSessionCookieConfig().isSecure()).isTrue();
		assertThat(servletContext.getSessionCookieConfig().getMaxAge()).isEqualTo(60);
	}

	@Test
	protected void servletContextListenerContextDestroyedIsNotCalledWhenContainerIsStopped() throws Exception {
		ServletContextListener listener = mock(ServletContextListener.class);
		this.webServer = getFactory().getWebServer((servletContext) -> servletContext.addListener(listener));
		this.webServer.start();
		this.webServer.stop();
		then(listener).should(times(0)).contextDestroyed(any(ServletContextEvent.class));
	}

	@Test
	void servletContextListenerContextDestroyedIsCalledWhenContainerIsDestroyed() throws Exception {
		ServletContextListener listener = mock(ServletContextListener.class);
		this.webServer = getFactory().getWebServer((servletContext) -> servletContext.addListener(listener));
		this.webServer.start();
		this.webServer.destroy();
		then(listener).should().contextDestroyed(any(ServletContextEvent.class));
	}

	@Test
	void exceptionThrownOnLoadFailureIsRethrown() {
		AbstractServletWebServerFactory factory = getFactory();
		this.webServer = factory
			.getWebServer((context) -> context.addServlet("failing", FailingServlet.class).setLoadOnStartup(0));
		assertThatExceptionOfType(WebServerException.class).isThrownBy(this.webServer::start)
			.satisfies(this::wrapsFailingServletException);
	}

	@Test
	void whenThereAreNoInFlightRequestsShutDownGracefullyInvokesCallbackWithIdle() throws Exception {
		AbstractServletWebServerFactory factory = getFactory();
		factory.setShutdown(Shutdown.GRACEFUL);
		this.webServer = factory.getWebServer();
		this.webServer.start();
		AtomicReference<GracefulShutdownResult> result = new AtomicReference<>();
		this.webServer.shutDownGracefully(result::set);
		Awaitility.await().atMost(Duration.ofSeconds(30)).until(() -> GracefulShutdownResult.IDLE == result.get());
	}

	@Test
	void whenARequestRemainsInFlightThenShutDownGracefullyDoesNotInvokeCallbackUntilTheRequestCompletes()
			throws Exception {
		AbstractServletWebServerFactory factory = getFactory();
		factory.setShutdown(Shutdown.GRACEFUL);
		BlockingServlet blockingServlet = new BlockingServlet();
		this.webServer = factory.getWebServer((context) -> {
			Dynamic registration = context.addServlet("blockingServlet", blockingServlet);
			registration.addMapping("/blocking");
		});
		this.webServer.start();
		int port = this.webServer.getPort();
		Future<Object> request = initiateGetRequest(port, "/blocking");
		blockingServlet.awaitQueue();
		AtomicReference<GracefulShutdownResult> result = new AtomicReference<>();
		this.webServer.shutDownGracefully(result::set);
		blockingServlet.admitOne();
		assertThat(request.get()).isInstanceOf(HttpResponse.class);
		Awaitility.await().atMost(Duration.ofSeconds(30)).until(() -> GracefulShutdownResult.IDLE == result.get());
	}

	@Test
	void whenAnAsyncRequestRemainsInFlightThenShutDownGracefullyDoesNotInvokeCallbackUntilRequestCompletes()
			throws Exception {
		AbstractServletWebServerFactory factory = getFactory();
		factory.setShutdown(Shutdown.GRACEFUL);
		BlockingAsyncServlet blockingAsyncServlet = new BlockingAsyncServlet();
		this.webServer = factory.getWebServer((context) -> {
			Dynamic registration = context.addServlet("blockingServlet", blockingAsyncServlet);
			registration.addMapping("/blockingAsync");
			registration.setAsyncSupported(true);
		});
		this.webServer.start();
		int port = this.webServer.getPort();
		Future<Object> request = initiateGetRequest(port, "/blockingAsync");
		blockingAsyncServlet.awaitQueue();
		AtomicReference<GracefulShutdownResult> result = new AtomicReference<>();
		this.webServer.shutDownGracefully(result::set);
		Thread.sleep(5000);
		assertThat(result.get()).isNull();
		assertThat(request.isDone()).isFalse();
		blockingAsyncServlet.admitOne();
		assertThat(request.get()).isInstanceOf(HttpResponse.class);
		Awaitility.await().atMost(Duration.ofSeconds(5)).until(() -> GracefulShutdownResult.IDLE == result.get());
	}

	@Test
	void whenARequestIsActiveThenStopWillComplete() throws InterruptedException {
		AbstractServletWebServerFactory factory = getFactory();
		BlockingServlet blockingServlet = new BlockingServlet();
		this.webServer = factory
			.getWebServer((context) -> context.addServlet("blockingServlet", blockingServlet).addMapping("/"));
		this.webServer.start();
		int port = this.webServer.getPort();
		initiateGetRequest(port, "/");
		blockingServlet.awaitQueue();
		this.webServer.stop();
		try {
			blockingServlet.admitOne();
		}
		catch (RuntimeException ex) {

		}
	}

	@Test
	protected void whenHttp2IsEnabledAndSslIsDisabledThenH2cCanBeUsed() throws Exception {
		AbstractServletWebServerFactory factory = getFactory();
		Http2 http2 = new Http2();
		http2.setEnabled(true);
		factory.setHttp2(http2);
		this.webServer = factory.getWebServer(exampleServletRegistration());
		this.webServer.start();
		org.eclipse.jetty.client.HttpClient client = new org.eclipse.jetty.client.HttpClient(
				new HttpClientTransportOverHTTP2(new HTTP2Client()));
		client.start();
		try {
			ContentResponse response = client.GET("http://localhost:" + this.webServer.getPort() + "/hello");
			assertThat(response.getStatus()).isEqualTo(HttpStatus.OK.value());
			assertThat(response.getContentAsString()).isEqualTo("Hello World");
		}
		finally {
			client.stop();
		}
	}

	@Test
	protected void whenHttp2IsEnabledAndSslIsDisabledThenHttp11CanStillBeUsed() throws IOException, URISyntaxException {
		AbstractServletWebServerFactory factory = getFactory();
		Http2 http2 = new Http2();
		http2.setEnabled(true);
		factory.setHttp2(http2);
		this.webServer = factory.getWebServer(exampleServletRegistration());
		this.webServer.start();
		assertThat(getResponse("http://localhost:" + this.webServer.getPort() + "/hello")).isEqualTo("Hello World");
	}

	@Test
	void whenARequestIsActiveAfterGracefulShutdownEndsThenStopWillComplete() throws InterruptedException {
		AbstractServletWebServerFactory factory = getFactory();
		factory.setShutdown(Shutdown.GRACEFUL);
		BlockingServlet blockingServlet = new BlockingServlet();
		this.webServer = factory
			.getWebServer((context) -> context.addServlet("blockingServlet", blockingServlet).addMapping("/"));
		this.webServer.start();
		int port = this.webServer.getPort();
		initiateGetRequest(port, "/");
		blockingServlet.awaitQueue();
		AtomicReference<GracefulShutdownResult> result = new AtomicReference<>();
		this.webServer.shutDownGracefully(result::set);
		this.webServer.stop();
		assertThat(Awaitility.await().atMost(Duration.ofSeconds(30)).until(result::get, Objects::nonNull))
			.isEqualTo(GracefulShutdownResult.REQUESTS_ACTIVE);
		try {
			blockingServlet.admitOne();
		}
		catch (RuntimeException ex) {

		}
	}

	@Test
	void startedLogMessageWithSinglePort() {
		AbstractServletWebServerFactory factory = getFactory();
		this.webServer = factory.getWebServer();
		this.webServer.start();
		assertThat(startedLogMessage()).matches("(Jetty|Tomcat|Undertow) started on port " + this.webServer.getPort()
				+ " \\(http(/1.1)?\\)( with context path '(/)?')?");
	}

	@Test
	void startedLogMessageWithSinglePortAndContextPath() {
		AbstractServletWebServerFactory factory = getFactory();
		factory.setContextPath("/test");
		this.webServer = factory.getWebServer();
		this.webServer.start();
		assertThat(startedLogMessage()).matches("(Jetty|Tomcat|Undertow) started on port " + this.webServer.getPort()
				+ " \\(http(/1.1)?\\) with context path '/test'");
	}

	@Test
	void startedLogMessageWithMultiplePorts() {
		AbstractServletWebServerFactory factory = getFactory();
		addConnector(0, factory);
		this.webServer = factory.getWebServer();
		this.webServer.start();
		assertThat(startedLogMessage()).matches("(Jetty|Tomcat|Undertow) started on ports " + this.webServer.getPort()
				+ " \\(http(/1.1)?\\), [0-9]+ \\(http(/1.1)?\\)( with context path '(/)?')?");
	}

	protected Future<Object> initiateGetRequest(int port, String path) {
		return initiateGetRequest(HttpClients.createMinimal(), port, path);
	}

	protected Future<Object> initiateGetRequest(HttpClient httpClient, int port, String path) {
		RunnableFuture<Object> getRequest = new FutureTask<>(() -> {
			try {
				return httpClient.execute(new HttpGet("http://localhost:" + port + path),
						(HttpClientResponseHandler<HttpResponse>) (response) -> {
							response.getEntity().getContent().close();
							return response;
						});
			}
			catch (Exception ex) {
				return ex;
			}
		});
		new Thread(getRequest, "GET " + path).start();
		return getRequest;
	}

	private void wrapsFailingServletException(WebServerException ex) {
		Throwable cause = ex.getCause();
		while (cause != null) {
			if (cause instanceof FailingServletException) {
				return;
			}
			cause = cause.getCause();
		}
		fail("Exception did not wrap FailingServletException");
	}

	protected abstract void addConnector(int port, AbstractServletWebServerFactory factory);

	protected abstract void handleExceptionCausedByBlockedPortOnPrimaryConnector(RuntimeException ex, int blockedPort);

	protected abstract void handleExceptionCausedByBlockedPortOnSecondaryConnector(RuntimeException ex,
			int blockedPort);

	private boolean doTestCompression(int contentSize, String[] mimeTypes, String[] excludedUserAgents)
			throws Exception {
		return doTestCompression(contentSize, mimeTypes, excludedUserAgents, HttpMethod.GET);
	}

	private boolean doTestCompression(int contentSize, String[] mimeTypes, String[] excludedUserAgents,
			HttpMethod method) throws Exception {
		String testContent = setUpFactoryForCompression(contentSize, mimeTypes, excludedUserAgents);
		TestGzipInputStreamFactory inputStreamFactory = new TestGzipInputStreamFactory();
		LinkedHashMap<String, InputStreamFactory> contentDecoderMap = new LinkedHashMap<>();
		contentDecoderMap.put("gzip", inputStreamFactory);
		String response = getResponse(getLocalUrl("/test.txt"), method,
				new HttpComponentsClientHttpRequestFactory(HttpClientBuilder.create()
					.setUserAgent("testUserAgent")
					.setContentDecoderRegistry(contentDecoderMap)
					.build()));
		assertThat(response).isEqualTo(testContent);
		return inputStreamFactory.wasCompressionUsed();
	}

	private String setUpFactoryForCompression(int contentSize, String[] mimeTypes, String[] excludedUserAgents) {
		char[] chars = new char[contentSize];
		Arrays.fill(chars, 'F');
		String testContent = new String(chars);
		AbstractServletWebServerFactory factory = getFactory();
		Compression compression = new Compression();
		compression.setEnabled(true);
		if (mimeTypes != null) {
			compression.setMimeTypes(mimeTypes);
		}
		if (excludedUserAgents != null) {
			compression.setExcludedUserAgents(excludedUserAgents);
		}
		factory.setCompression(compression);
		factory.addInitializers(new ServletRegistrationBean<HttpServlet>(new HttpServlet() {

			@Override
			protected void service(HttpServletRequest req, HttpServletResponse resp) throws IOException {
				resp.setContentType("text/plain");
				resp.setContentLength(testContent.length());
				resp.getWriter().write(testContent);
				resp.getWriter().flush();
			}

		}, "/test.txt"));
		this.webServer = factory.getWebServer();
		this.webServer.start();
		return testContent;
	}

	protected abstract Map<String, String> getActualMimeMappings();

	protected abstract Charset getCharset(Locale locale);

	protected void addTestTxtFile(AbstractServletWebServerFactory factory) throws IOException {
		FileCopyUtils.copy("test", new FileWriter(new File(this.tempDir, "test.txt")));
		factory.setDocumentRoot(this.tempDir);
		factory.setRegisterDefaultServlet(true);
	}

	protected String getLocalUrl(String resourcePath) {
		return getLocalUrl("http", resourcePath);
	}

	protected String getLocalUrl(String scheme, String resourcePath) {
		return scheme + "://localhost:" + this.webServer.getPort() + resourcePath;
	}

	protected String getLocalUrl(int port, String resourcePath) {
		return "http://localhost:" + port + resourcePath;
	}

	protected String getResponse(String url, String... headers) throws IOException, URISyntaxException {
		return getResponse(url, HttpMethod.GET, headers);
	}

	protected String getResponse(String url, HttpMethod method, String... headers)
			throws IOException, URISyntaxException {
		try (ClientHttpResponse response = getClientResponse(url, method, headers)) {
			return StreamUtils.copyToString(response.getBody(), StandardCharsets.UTF_8);
		}
	}

	protected String getResponse(String url, HttpComponentsClientHttpRequestFactory requestFactory, String... headers)
			throws IOException, URISyntaxException {
		return getResponse(url, HttpMethod.GET, requestFactory, headers);
	}

	protected String getResponse(String url, HttpMethod method, HttpComponentsClientHttpRequestFactory requestFactory,
			String... headers) throws IOException, URISyntaxException {
		try (ClientHttpResponse response = getClientResponse(url, method, requestFactory, headers)) {
			return StreamUtils.copyToString(response.getBody(), StandardCharsets.UTF_8);
		}
	}

	protected ClientHttpResponse getClientResponse(String url, String... headers)
			throws IOException, URISyntaxException {
		return getClientResponse(url, HttpMethod.GET, headers);
	}

	protected ClientHttpResponse getClientResponse(String url, HttpMethod method, String... headers)
			throws IOException, URISyntaxException {
		return getClientResponse(url, method,
				new HttpComponentsClientHttpRequestFactory(this.httpClientBuilder.get().build()) {

					@Override
					protected HttpContext createHttpContext(HttpMethod httpMethod, URI uri) {
						return AbstractServletWebServerFactoryTests.this.httpClientContext;
					}

				}, headers);
	}

	protected ClientHttpResponse getClientResponse(String url, HttpMethod method,
			HttpComponentsClientHttpRequestFactory requestFactory, String... headers)
			throws IOException, URISyntaxException {
		ClientHttpRequest request = requestFactory.createRequest(new URI(url), method);
		for (String header : headers) {
			String[] parts = header.split(":");
			request.getHeaders().add(parts[0], parts[1]);
		}
		return request.execute();
	}

	protected void assertForwardHeaderIsUsed(ServletWebServerFactory factory) throws IOException, URISyntaxException {
		this.webServer = factory.getWebServer(new ServletRegistrationBean<>(new ExampleServlet(true, false), "/hello"));
		this.webServer.start();
		assertThat(getResponse(getLocalUrl("/hello"), "X-Forwarded-For:140.211.11.130"))
			.contains("remoteaddr=140.211.11.130");
	}

	protected abstract AbstractServletWebServerFactory getFactory();

	protected abstract org.apache.jasper.servlet.JspServlet getJspServlet() throws Exception;

	protected ServletContextInitializer exampleServletRegistration() {
		return new ServletRegistrationBean<>(new ExampleServlet(), "/hello");
	}

	@SuppressWarnings("serial")
	private ServletContextInitializer errorServletRegistration() {
		ServletRegistrationBean<ExampleServlet> bean = new ServletRegistrationBean<>(new ExampleServlet() {

			@Override
			public void service(ServletRequest request, ServletResponse response) {
				throw new RuntimeException("Planned");
			}

		}, "/bang");
		bean.setName("error");
		return bean;
	}

	protected final ServletContextInitializer sessionServletRegistration() {
		ServletRegistrationBean<ExampleServlet> bean = new ServletRegistrationBean<>(new ExampleServlet() {

			@Override
			public void service(ServletRequest request, ServletResponse response) throws IOException {
				HttpSession session = ((HttpServletRequest) request).getSession(true);
				long value = System.currentTimeMillis();
				Object existing = session.getAttribute("boot");
				session.setAttribute("boot", value);
				PrintWriter writer = response.getWriter();
				writer.append(String.valueOf(existing)).append(":").append(String.valueOf(value));
			}

		}, "/session");
		bean.setName("session");
		return bean;
	}

	private <T> T doWithRetry(Callable<T> action) throws Exception {
		Exception lastFailure = null;
		for (int i = 0; i < 10; i++) {
			try {
				return action.call();
			}
			catch (Exception ex) {
				lastFailure = ex;
			}
		}
		throw new IllegalStateException("Action was not successful in 10 attempts", lastFailure);
	}

	protected final void doWithBlockedPort(BlockedPortAction action) throws Exception {
		ServerSocket serverSocket = new ServerSocket();
		try (serverSocket) {
			int blockedPort = doWithRetry(() -> {
				serverSocket.bind(null);
				return serverSocket.getLocalPort();
			});
			action.run(blockedPort);
		}
	}

	private KeyStore loadStore() throws KeyStoreException, IOException, NoSuchAlgorithmException, CertificateException {
		KeyStore keyStore = KeyStore.getInstance("JKS");
		Resource resource = new ClassPathResource("test.jks");
		loadStore(keyStore, resource);
		return keyStore;
	}

	private void loadStore(KeyStore keyStore, Resource resource)
			throws IOException, NoSuchAlgorithmException, CertificateException {
		try (InputStream stream = resource.getInputStream()) {
			keyStore.load(stream, "secret".toCharArray());
		}
	}

<<<<<<< HEAD
	protected abstract String startedLogMessage();

	private class TestGzipInputStreamFactory implements InputStreamFactory {
=======
	private final class TestGzipInputStreamFactory implements InputStreamFactory {
>>>>>>> 45c32854

		private final AtomicBoolean requested = new AtomicBoolean();

		@Override
		public InputStream create(InputStream in) throws IOException {
			if (this.requested.get()) {
				throw new IllegalStateException("On deflated InputStream already requested");
			}
			this.requested.set(true);
			return new GZIPInputStream(in);
		}

		boolean wasCompressionUsed() {
			return this.requested.get();
		}

	}

	@SuppressWarnings("serial")
	static class InitCountingServlet extends GenericServlet {

		private int initCount;

		@Override
		public void init() {
			this.initCount++;
		}

		@Override
		public void service(ServletRequest req, ServletResponse res) {
		}

		int getInitCount() {
			return this.initCount;
		}

	}

	interface BlockedPortAction {

		void run(int port);

	}

	/**
	 * {@link TrustSelfSignedStrategy} that also validates certificate serial number.
	 */
	private static final class SerialNumberValidatingTrustSelfSignedStrategy extends TrustSelfSignedStrategy {

		private final String serialNumber;

		private SerialNumberValidatingTrustSelfSignedStrategy(String serialNumber) {
			this.serialNumber = serialNumber;
		}

		@Override
		public boolean isTrusted(X509Certificate[] chain, String authType) throws CertificateException {
			String hexSerialNumber = chain[0].getSerialNumber().toString(16);
			boolean isMatch = hexSerialNumber.equalsIgnoreCase(this.serialNumber);
			return super.isTrusted(chain, authType) && isMatch;
		}

	}

	public static class FailingServlet extends HttpServlet {

		@Override
		public void init() throws ServletException {
			throw new FailingServletException();
		}

	}

	public static class FailingServletContextListener implements ServletContextListener {

		@Override
		public void contextInitialized(ServletContextEvent sce) {
			throw new FailingServletException();
		}

	}

	static class FailingServletException extends RuntimeException {

		FailingServletException() {
			super("Init Failure");
		}

	}

	protected static class BlockingServlet extends HttpServlet {

		private final BlockingQueue<Blocker> blockers = new ArrayBlockingQueue<>(10);

		public BlockingServlet() {

		}

		@Override
		protected void doGet(HttpServletRequest req, HttpServletResponse resp) throws ServletException, IOException {
			Blocker blocker = new Blocker();
			this.blockers.add(blocker);
			blocker.await();
		}

		public void admitOne() throws InterruptedException {
			this.blockers.take().clear();
		}

		public void awaitQueue() throws InterruptedException {
			while (this.blockers.isEmpty()) {
				Thread.sleep(100);
			}
		}

		public void awaitQueue(int size) throws InterruptedException {
			while (this.blockers.size() < size) {
				Thread.sleep(100);
			}
		}

	}

	static class BlockingAsyncServlet extends HttpServlet {

		private final BlockingQueue<Blocker> blockers = new ArrayBlockingQueue<>(10);

		@Override
		protected void doGet(HttpServletRequest req, HttpServletResponse resp) throws ServletException, IOException {
			Blocker blocker = new Blocker();
			this.blockers.add(blocker);
			AsyncContext async = req.startAsync();
			new Thread(() -> {
				blocker.await();
				async.complete();
			}).start();
		}

		private void admitOne() throws InterruptedException {
			this.blockers.take().clear();
		}

		private void awaitQueue() throws InterruptedException {
			while (this.blockers.isEmpty()) {
				Thread.sleep(100);
			}
		}

	}

	private static final class Blocker {

		private boolean block = true;

		private final Object monitor = new Object();

		private void await() {
			synchronized (this.monitor) {
				while (this.block) {
					try {
						this.monitor.wait();
					}
					catch (InterruptedException ex) {
						System.out.println("Interrupted!");
						// Keep waiting
					}
				}
			}
		}

		private void clear() {
			synchronized (this.monitor) {
				this.block = false;
				this.monitor.notifyAll();
			}
		}

	}

	static final class CookieServlet extends HttpServlet {

		private final boolean addSupplierTestCookies;

		CookieServlet(boolean addSupplierTestCookies) {
			this.addSupplierTestCookies = addSupplierTestCookies;
		}

		@Override
		protected void doGet(HttpServletRequest req, HttpServletResponse resp) throws ServletException, IOException {
			req.getSession(true);
			resp.addCookie(new Cookie("test", "test"));
			if (this.addSupplierTestCookies) {
				resp.addCookie(new Cookie("relaxed", "test"));
				resp.addCookie(new Cookie("empty", "test"));
				resp.addCookie(new Cookie("controlled", "test"));
			}
		}

	}

}<|MERGE_RESOLUTION|>--- conflicted
+++ resolved
@@ -1612,13 +1612,9 @@
 		}
 	}
 
-<<<<<<< HEAD
 	protected abstract String startedLogMessage();
 
-	private class TestGzipInputStreamFactory implements InputStreamFactory {
-=======
 	private final class TestGzipInputStreamFactory implements InputStreamFactory {
->>>>>>> 45c32854
 
 		private final AtomicBoolean requested = new AtomicBoolean();
 
