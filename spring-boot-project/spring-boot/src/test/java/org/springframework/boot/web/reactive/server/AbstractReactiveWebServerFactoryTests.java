--- conflicted
+++ resolved
@@ -543,12 +543,8 @@
 		client.start();
 		try {
 			ContentResponse response = client.POST("http://localhost:" + this.webServer.getPort())
-<<<<<<< HEAD
-					.body(new StringRequestContent("text/plain", "Hello World")).send();
-=======
-				.content(new StringContentProvider("Hello World"), "text/plain")
+				.body(new StringRequestContent("text/plain", "Hello World"))
 				.send();
->>>>>>> df5898a1
 			assertThat(response.getStatus()).isEqualTo(HttpStatus.OK.value());
 			assertThat(response.getContentAsString()).isEqualTo("Hello World");
 		}
