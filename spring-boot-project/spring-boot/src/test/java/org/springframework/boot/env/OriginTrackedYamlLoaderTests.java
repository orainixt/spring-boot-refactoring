--- conflicted
+++ resolved
@@ -1,9 +1,5 @@
 /*
-<<<<<<< HEAD
- * Copyright 2012-2024 the original author or authors.
-=======
  * Copyright 2012-2025 the original author or authors.
->>>>>>> 3de189a1
  *
  * Licensed under the Apache License, Version 2.0 (the "License");
  * you may not use this file except in compliance with the License.
@@ -139,18 +135,10 @@
 	}
 
 	@Test
-<<<<<<< HEAD
+	@WithTestYamlResource
 	void emptyMapsAreDropped() {
 		Object emptyMap = getValue("emptymap");
 		assertThat(emptyMap).isNull();
-=======
-	@WithTestYamlResource
-	void processEmptyListAndMap() {
-		OriginTrackedValue emptymap = getValue("emptymap");
-		OriginTrackedValue emptylist = getValue("emptylist");
-		assertThat(emptymap.getValue()).isEqualTo(Collections.emptyMap());
-		assertThat(emptylist.getValue()).isEqualTo(Collections.emptyList());
->>>>>>> 3de189a1
 	}
 
 	@Test
