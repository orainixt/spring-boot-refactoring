/*
<<<<<<< HEAD
 * Copyright 2012-2018 the original author or authors.
=======
 * Copyright 2012-2019 the original author or authors.
>>>>>>> c6c139d9
 *
 * Licensed under the Apache License, Version 2.0 (the "License");
 * you may not use this file except in compliance with the License.
 * You may obtain a copy of the License at
 *
 *      https://www.apache.org/licenses/LICENSE-2.0
 *
 * Unless required by applicable law or agreed to in writing, software
 * distributed under the License is distributed on an "AS IS" BASIS,
 * WITHOUT WARRANTIES OR CONDITIONS OF ANY KIND, either express or implied.
 * See the License for the specific language governing permissions and
 * limitations under the License.
 */

package org.springframework.boot.web.servlet.filter;

import org.springframework.core.Ordered;
import org.springframework.web.filter.CharacterEncodingFilter;

/**
 * {@link CharacterEncodingFilter} that also implements {@link Ordered}.
 *
 * @author Phillip Webb
 * @since 2.0.0
 */
<<<<<<< HEAD
public class OrderedCharacterEncodingFilter extends CharacterEncodingFilter
		implements OrderedFilter {
=======
public class OrderedCharacterEncodingFilter extends CharacterEncodingFilter implements Ordered {
>>>>>>> c6c139d9

	private int order = Ordered.HIGHEST_PRECEDENCE;

	@Override
	public int getOrder() {
		return this.order;
	}

	/**
	 * Set the order for this filter.
	 * @param order the order to set
	 */
	public void setOrder(int order) {
		this.order = order;
	}

}<|MERGE_RESOLUTION|>--- conflicted
+++ resolved
@@ -1,9 +1,5 @@
 /*
-<<<<<<< HEAD
- * Copyright 2012-2018 the original author or authors.
-=======
  * Copyright 2012-2019 the original author or authors.
->>>>>>> c6c139d9
  *
  * Licensed under the Apache License, Version 2.0 (the "License");
  * you may not use this file except in compliance with the License.
@@ -29,12 +25,7 @@
  * @author Phillip Webb
  * @since 2.0.0
  */
-<<<<<<< HEAD
-public class OrderedCharacterEncodingFilter extends CharacterEncodingFilter
-		implements OrderedFilter {
-=======
-public class OrderedCharacterEncodingFilter extends CharacterEncodingFilter implements Ordered {
->>>>>>> c6c139d9
+public class OrderedCharacterEncodingFilter extends CharacterEncodingFilter implements OrderedFilter {
 
 	private int order = Ordered.HIGHEST_PRECEDENCE;
 
