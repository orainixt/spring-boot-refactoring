plugins {
	id "org.springframework.boot.bom"
	id "org.springframework.boot.conventions"
	id "org.springframework.boot.deployed"
}

description = "Spring Boot Dependencies"

bom {
	effectiveBomArtifact()
	upgrade {
		policy = "same-major-version"
		gitHub {
			issueLabels = ["type: dependency-upgrade"]
		}
	}
	library("ActiveMQ", "5.18.3") {
		group("org.apache.activemq") {
			modules = [
					"activemq-amqp",
					"activemq-blueprint",
					"activemq-broker",
					"activemq-client",
					"activemq-client-jakarta",
					"activemq-console" {
						exclude group: "commons-logging", module: "commons-logging"
					},
					"activemq-http",
					"activemq-jaas",
					"activemq-jdbc-store",
					"activemq-jms-pool",
					"activemq-kahadb-store",
					"activemq-karaf",
					"activemq-log4j-appender",
					"activemq-mqtt",
					"activemq-openwire-generator",
					"activemq-openwire-legacy",
					"activemq-osgi",
					"activemq-partition",
					"activemq-pool",
					"activemq-ra",
					"activemq-run",
					"activemq-runtime-config",
					"activemq-shiro",
					"activemq-spring" {
						exclude group: "commons-logging", module: "commons-logging"
					},
					"activemq-stomp",
					"activemq-web"
			]
		}
	}
	library("Angus Mail", "2.0.2") {
		group("org.eclipse.angus") {
			modules = [
				"angus-core",
				"angus-mail",
				"dsn",
				"gimap",
				"imap",
				"jakarta.mail",
				"logging-mailhandler",
				"pop3",
				"smtp"
			]
		}
	}
	library("Artemis", "2.31.2") {
		group("org.apache.activemq") {
			modules = [
				"artemis-amqp-protocol",
				"artemis-commons",
				"artemis-core-client",
				"artemis-jakarta-client",
				"artemis-jakarta-server",
				"artemis-jakarta-service-extensions",
				"artemis-jdbc-store",
				"artemis-journal",
				"artemis-quorum-api",
				"artemis-selector",
				"artemis-server",
				"artemis-service-extensions"
			]
		}
	}
	library("AspectJ", "1.9.21") {
		group("org.aspectj") {
			modules = [
				"aspectjrt",
				"aspectjtools",
				"aspectjweaver"
			]
		}
	}
	library("AssertJ", "${assertjVersion}") {
		group("org.assertj") {
			imports = [
				"assertj-bom"
			]
		}
	}
	library("Awaitility", "4.2.0") {
		group("org.awaitility") {
			modules = [
				"awaitility",
				"awaitility-groovy",
				"awaitility-kotlin",
				"awaitility-scala"
			]
		}
	}
	library("Brave", "5.17.0") {
		group("io.zipkin.brave") {
			imports = [
				"brave-bom"
			]
		}
	}
	library("Build Helper Maven Plugin", "3.5.0") {
		group("org.codehaus.mojo") {
			plugins = [
				"build-helper-maven-plugin"
			]
		}
	}
	library("Byte Buddy", "1.14.11") {
		group("net.bytebuddy") {
			modules = [
				"byte-buddy",
				"byte-buddy-agent"
			]
		}
	}
	library("cache2k", "2.6.1.Final") {
		group("org.cache2k") {
			modules = [
					"cache2k-api",
					"cache2k-config",
					"cache2k-core",
					"cache2k-jcache",
					"cache2k-micrometer",
					"cache2k-spring"
			]
		}
	}
	library("Caffeine", "3.1.8") {
		group("com.github.ben-manes.caffeine") {
			modules = [
				"caffeine",
				"guava",
				"jcache",
				"simulator"
			]
		}
	}
	library("Cassandra Driver", "4.17.0") {
		group("com.datastax.oss") {
			imports = [
				"java-driver-bom"
			]
			modules = [
				"java-driver-core"
			]
		}
	}
	library("Classmate", "1.7.0") {
		group("com.fasterxml") {
			modules = [
				"classmate"
			]
		}
	}
	library("Commons Codec", "${commonsCodecVersion}") {
		group("commons-codec") {
			modules = [
				"commons-codec"
			]
		}
	}
	library("Commons DBCP2", "2.11.0") {
		group("org.apache.commons") {
			modules = [
				"commons-dbcp2" {
					exclude group: "commons-logging", module: "commons-logging"
				}
			]
		}
	}
	library("Commons Lang3", "3.14.0") {
		group("org.apache.commons") {
			modules = [
				"commons-lang3"
			]
		}
	}
	library("Commons Pool", "1.6") {
		group("commons-pool") {
			modules = [
				"commons-pool"
			]
		}
	}
	library("Commons Pool2", "2.12.0") {
		group("org.apache.commons") {
			modules = [
				"commons-pool2"
			]
		}
	}
	library("Couchbase Client", "3.4.11") {
		group("com.couchbase.client") {
			modules = [
				"java-client"
			]
		}
	}
	library("Crac", "1.4.0") {
		group("org.crac") {
			modules = [
				"crac"
			]
		}
	}
	library("DB2 JDBC", "11.5.9.0") {
		group("com.ibm.db2") {
			modules = [
				"jcc"
			]
		}
	}
	library("Dependency Management Plugin", "1.1.4") {
		group("io.spring.gradle") {
			modules = [
				"dependency-management-plugin"
			]
		}
	}
	library("Derby", "10.16.1.1") {
		prohibit {
			versionRange "[10.17.1.0,)"
			because "it requires Java 21"
		}
		group("org.apache.derby") {
			modules = [
				"derby",
				"derbyclient",
				"derbynet",
				"derbyoptionaltools",
				"derbyshared",
				"derbytools"
			]
		}
	}
	library("Ehcache3", "3.10.8") {
		group("org.ehcache") {
			modules = [
					"ehcache",
					"ehcache" {
						classifier = 'jakarta'
					},
					"ehcache-clustered",
					"ehcache-transactions",
					"ehcache-transactions" {
						classifier = 'jakarta'
					}
			]
		}
	}
	library("Elasticsearch Client", "8.10.4") {
		group("org.elasticsearch.client") {
			modules = [
				"elasticsearch-rest-client" {
					exclude group: "commons-logging", module: "commons-logging"
				},
				"elasticsearch-rest-client-sniffer" {
					exclude group: "commons-logging", module: "commons-logging"
				},
			]
		}
		group("co.elastic.clients") {
			modules = [
				"elasticsearch-java"
			]
		}
	}
	library("Flyway", "9.22.3") {
		group("org.flywaydb") {
			modules = [
				"flyway-core",
				"flyway-database-oracle",
				"flyway-firebird",
				"flyway-mysql",
				"flyway-sqlserver"
			]
			plugins = [
				"flyway-maven-plugin"
			]
		}
	}
	library("FreeMarker", "2.3.32") {
		group("org.freemarker") {
			modules = [
				"freemarker"
			]
		}
	}
	library("Git Commit ID Maven Plugin", "6.0.0") {
		group("io.github.git-commit-id") {
			plugins = [
				"git-commit-id-maven-plugin"
			]
		}
	}
	library("Glassfish JAXB", "4.0.4") {
		group("org.glassfish.jaxb") {
			imports = [
				"jaxb-bom"
			]
		}
	}
	library("Glassfish JSTL", "3.0.1") {
		group("org.glassfish.web") {
			modules = [
				"jakarta.servlet.jsp.jstl"
			]
		}
	}
	library("GraphQL Java", "21.3") {
		prohibit {
			startsWith(["2018-", "2019-", "2020-", "2021-", "230521-"])
			because "These are snapshots that we don't want to see"
		}
		group("com.graphql-java") {
			modules = [
					"graphql-java"
			]
		}
	}
	library("Groovy", "4.0.17") {
		group("org.apache.groovy") {
			imports = [
				"groovy-bom"
			]
		}
	}
	library("Gson", "2.10.1") {
		group("com.google.code.gson") {
			modules = [
				"gson"
			]
		}
	}
	library("H2", "2.2.224") {
		group("com.h2database") {
			modules = [
				"h2"
			]
		}
	}
	library("Hamcrest", "${hamcrestVersion}") {
		group("org.hamcrest") {
			modules = [
				"hamcrest",
				"hamcrest-core",
				"hamcrest-library"
			]
		}
	}
	library("Hazelcast", "5.3.6") {
		group("com.hazelcast") {
			modules = [
				"hazelcast",
				"hazelcast-spring"
			]
		}
	}
	library("Hibernate", "6.4.1.Final") {
		group("org.hibernate.orm") {
			modules = [
				"hibernate-agroal",
				"hibernate-ant",
				"hibernate-c3p0",
				"hibernate-community-dialects",
				"hibernate-core",
				"hibernate-envers",
				"hibernate-graalvm",
				"hibernate-hikaricp",
				"hibernate-jcache",
				"hibernate-jpamodelgen",
				"hibernate-micrometer",
				"hibernate-proxool",
				"hibernate-spatial",
				"hibernate-testing",
				"hibernate-vibur"
			]
		}
	}
	library("Hibernate Validator", "8.0.1.Final") {
		group("org.hibernate.validator") {
			modules = [
				"hibernate-validator",
				"hibernate-validator-annotation-processor"
			]
		}
	}
	library("HikariCP", "5.1.0") {
		group("com.zaxxer") {
			modules = [
				"HikariCP"
			]
		}
	}
	library("HSQLDB", "2.7.2") {
		group("org.hsqldb") {
			modules = [
				"hsqldb"
			]
		}
	}
	library("HtmlUnit", "2.70.0") {
		group("net.sourceforge.htmlunit") {
			modules = [
				"htmlunit" {
					exclude group: "commons-logging", module: "commons-logging"
				}
			]
		}
	}
	library("HttpAsyncClient", "4.1.5") {
		group("org.apache.httpcomponents") {
			modules = [
				"httpasyncclient" {
					exclude group: "commons-logging", module: "commons-logging"
				}
			]
		}
	}
	library("HttpClient5", "5.2.3") {
		prohibit {
			versionRange "[5.3]"
			because "it can NPE when discarding a connection (https://issues.apache.org/jira/browse/HTTPCLIENT-2313)"
		}
		group("org.apache.httpcomponents.client5") {
			modules = [
				"httpclient5",
				"httpclient5-cache",
				"httpclient5-fluent",
				"httpclient5-win",
			]
		}
	}
	library("HttpCore", "4.4.16") {
		group("org.apache.httpcomponents") {
			modules = [
				"httpcore",
				"httpcore-nio"
			]
		}
	}
	library("HttpCore5", "5.2.4") {
		group("org.apache.httpcomponents.core5") {
			modules = [
				"httpcore5",
				"httpcore5-h2",
				"httpcore5-reactive"
			]
		}
	}
	library("Infinispan", "14.0.21.Final") {
		group("org.infinispan") {
			imports = [
				"infinispan-bom"
			]
		}
	}
	library("InfluxDB Java", "2.24") {
		group("org.influxdb") {
			modules = [
				"influxdb-java"
			]
		}
	}
	library("Jackson Bom", "${jacksonVersion}") {
		group("com.fasterxml.jackson") {
			imports = [
				"jackson-bom"
			]
		}
	}
	library("Jakarta Activation", "2.1.2") {
		group("jakarta.activation") {
			modules = [
				"jakarta.activation-api"
			]
		}
	}
	library("Jakarta Annotation", "2.1.1") {
		group("jakarta.annotation") {
			modules = [
				"jakarta.annotation-api"
			]
		}
	}
	library("Jakarta JMS", "3.1.0") {
		group("jakarta.jms") {
			modules = [
				"jakarta.jms-api"
			]
		}
	}
	library("Jakarta Json", "2.1.3") {
		group("jakarta.json") {
			modules = [
				"jakarta.json-api"
			]
		}
	}
	library("Jakarta Json Bind", "3.0.0") {
		group("jakarta.json.bind") {
			modules = [
				"jakarta.json.bind-api"
			]
		}
	}
	library("Jakarta Mail", "2.1.2") {
		group("jakarta.mail") {
			modules = [
				"jakarta.mail-api"
			]
		}
	}
	library("Jakarta Management", "1.1.4") {
		group("jakarta.management.j2ee") {
			modules = [
				"jakarta.management.j2ee-api"
			]
		}
	}
	library("Jakarta Persistence", "3.1.0") {
		group("jakarta.persistence") {
			modules = [
				"jakarta.persistence-api"
			]
		}
	}
	library("Jakarta Servlet", "6.0.0") {
		group("jakarta.servlet") {
			modules = [
				"jakarta.servlet-api"
			]
		}
	}
	library("Jakarta Servlet JSP JSTL", "3.0.0") {
		group("jakarta.servlet.jsp.jstl") {
			modules = [
				"jakarta.servlet.jsp.jstl-api"
			]
		}
	}
	library("Jakarta Transaction", "2.0.1") {
		group("jakarta.transaction") {
			modules = [
				"jakarta.transaction-api"
			]
		}
	}
	library("Jakarta Validation", "3.0.2") {
		group("jakarta.validation") {
			modules = [
				"jakarta.validation-api"
			]
		}
	}
	library("Jakarta WebSocket", "2.1.1") {
		group("jakarta.websocket") {
			modules = [
				"jakarta.websocket-api",
				"jakarta.websocket-client-api"
			]
		}
	}
	library("Jakarta WS RS", "3.1.0") {
		group("jakarta.ws.rs") {
			modules = [
				"jakarta.ws.rs-api"
			]
		}
	}
	library("Jakarta XML Bind", "4.0.1") {
		group("jakarta.xml.bind") {
			modules = [
				"jakarta.xml.bind-api"
			]
		}
	}
	library("Jakarta XML SOAP", "3.0.1") {
		group("jakarta.xml.soap") {
			modules = [
					"jakarta.xml.soap-api"
			]
		}
	}
	library("Jakarta XML WS", "4.0.1") {
		group("jakarta.xml.ws") {
			modules = [
				"jakarta.xml.ws-api"
			]
		}
	}
	library("Janino", "3.1.11") {
		group("org.codehaus.janino") {
			modules = [
				"commons-compiler",
				"commons-compiler-jdk",
				"janino"
			]
		}
	}
	library("Javax Cache", "1.1.1") {
		group("javax.cache") {
			modules = [
				"cache-api"
			]
		}
	}
	library("Javax Money", "1.1") {
		group("javax.money") {
			modules = [
				"money-api"
			]
		}
	}
	library("Jaxen", "2.0.0") {
		group("jaxen") {
			modules = [
				"jaxen"
			]
		}
	}
	library("Jaybird", "5.0.3.java11") {
		group("org.firebirdsql.jdbc") {
			modules = [
				"jaybird"
			]
		}
	}
	library("JBoss Logging", "3.5.3.Final") {
		group("org.jboss.logging") {
			modules = [
				"jboss-logging"
			]
		}
	}
	library("JDOM2", "2.0.6.1") {
		group("org.jdom") {
			modules = [
				"jdom2"
			]
		}
	}
	library("Jedis", "5.0.2") {
		group("redis.clients") {
			modules = [
				"jedis"
			]
		}
	}
	library("Jersey", "3.1.5") {
		group("org.glassfish.jersey") {
			imports = [
				"jersey-bom"
			]
		}
	}
	library("Jetty Reactive HTTPClient", "4.0.1") {
		prohibit {
			versionRange "[4.0.2]"
			because "it causes problems in Spring Framework (https://github.com/spring-projects/spring-framework/issues/31931#issue-2061468092)"
		}
		group("org.eclipse.jetty") {
			modules = [
				"jetty-reactive-httpclient"
			]
		}
	}
	library("Jetty", "12.0.5") {
		group("org.eclipse.jetty.ee10") {
			imports = [
				"jetty-ee10-bom"
			]
		}
		group("org.eclipse.jetty") {
			imports = [
				"jetty-bom"
			]
		}
	}
	library("JMustache", "1.16") {
		group("com.samskivert") {
			modules = [
				"jmustache"
			]
		}
	}
	library("jOOQ", "3.19.1") {
		group("org.jooq") {
			modules = [
				"jooq",
				"jooq-codegen",
				"jooq-kotlin",
				"jooq-meta"
			]
			plugins = [
				"jooq-codegen-maven"
			]
		}
	}
	library("Json Path", "2.8.0") {
		group("com.jayway.jsonpath") {
			modules = [
				"json-path",
				"json-path-assert"
			]
		}
	}
	library("Json-smart", "2.5.0") {
		group("net.minidev") {
			modules = [
				"json-smart"
			]
		}
	}
	library("JsonAssert", "1.5.1") {
		group("org.skyscreamer") {
			modules = [
				"jsonassert"
			]
		}
	}
	library("JTDS", "1.3.1") {
		group("net.sourceforge.jtds") {
			modules = [
				"jtds"
			]
		}
	}
	library("JUnit", "4.13.2") {
		group("junit") {
			modules = [
				"junit"
			]
		}
	}
	library("JUnit Jupiter", "${junitJupiterVersion}") {
		group("org.junit") {
			imports = [
				"junit-bom"
			]
		}
	}
	library("Kafka", "3.6.1") {
		group("org.apache.kafka") {
			modules = [
				"connect",
				"connect-api",
				"connect-basic-auth-extension",
				"connect-file",
				"connect-json",
				"connect-mirror",
				"connect-mirror-client",
				"connect-runtime",
				"connect-transforms",
				"generator",
				"kafka-clients",
				"kafka-clients" {
					classifier = "test"
				},
				"kafka-log4j-appender",
				"kafka-metadata",
				"kafka-raft",
				"kafka-server-common",
				"kafka-server-common" {
					classifier = "test"
				},
				"kafka-shell",
				"kafka-storage",
				"kafka-storage-api",
				"kafka-streams",
				"kafka-streams-scala_2.12",
				"kafka-streams-scala_2.13",
				"kafka-streams-test-utils",
				"kafka-tools",
				"kafka_2.12",
				"kafka_2.12" {
					classifier = "test"
				},
				"kafka_2.13",
				"kafka_2.13" {
					classifier = "test"
				},
				"trogdor"
			]
		}
	}
	library("Kotlin", "${kotlinVersion}") {
		group("org.jetbrains.kotlin") {
			imports = [
				"kotlin-bom"
			]
			plugins = [
				"kotlin-maven-plugin"
			]
		}
	}
	library("Kotlin Coroutines", "1.7.3") {
		group("org.jetbrains.kotlinx") {
			imports = [
				"kotlinx-coroutines-bom"
			]
		}
	}
	library("Kotlin Serialization", "1.6.2") {
		group("org.jetbrains.kotlinx") {
			imports = [
				"kotlinx-serialization-bom"
			]
		}
	}
	library("Lettuce", "6.3.0.RELEASE") {
		group("io.lettuce") {
			modules = [
				"lettuce-core"
			]
		}
	}
	library("Liquibase", "4.25.1") {
		group("org.liquibase") {
			modules = [
				"liquibase-cdi",
				"liquibase-core"
			]
			plugins = [
				"liquibase-maven-plugin"
			]
		}
	}
	library("Log4j2", "2.22.1") {
		group("org.apache.logging.log4j") {
			imports = [
				"log4j-bom"
			]
		}
	}
	library("Logback", "1.4.14") {
		group("ch.qos.logback") {
			modules = [
				"logback-access",
				"logback-classic",
				"logback-core"
			]
		}
	}
	library("Lombok", "1.18.30") {
		group("org.projectlombok") {
			modules = [
				"lombok"
			]
		}
	}
	library("MariaDB", "3.3.2") {
		group("org.mariadb.jdbc") {
			modules = [
				"mariadb-java-client"
			]
		}
	}
	library("Maven AntRun Plugin", "3.1.0") {
		group("org.apache.maven.plugins") {
			plugins = [
				"maven-antrun-plugin"
			]
		}
	}
	library("Maven Assembly Plugin", "3.6.0") {
		group("org.apache.maven.plugins") {
			plugins = [
				"maven-assembly-plugin"
			]
		}
	}
	library("Maven Clean Plugin", "3.3.2") {
		group("org.apache.maven.plugins") {
			plugins = [
				"maven-clean-plugin"
			]
		}
	}
	library("Maven Compiler Plugin", "3.12.1") {
		group("org.apache.maven.plugins") {
			plugins = [
				"maven-compiler-plugin"
			]
		}
	}
	library("Maven Dependency Plugin", "3.6.1") {
		group("org.apache.maven.plugins") {
			plugins = [
				"maven-dependency-plugin"
			]
		}
	}
	library("Maven Deploy Plugin", "3.1.1") {
		group("org.apache.maven.plugins") {
			plugins = [
				"maven-deploy-plugin"
			]
		}
	}
	library("Maven Enforcer Plugin", "3.4.1") {
		group("org.apache.maven.plugins") {
			plugins = [
				"maven-enforcer-plugin"
			]
		}
	}
	library("Maven Failsafe Plugin", "3.2.3") {
		group("org.apache.maven.plugins") {
			plugins = [
				"maven-failsafe-plugin"
			]
		}
	}
	library("Maven Help Plugin", "3.4.0") {
		group("org.apache.maven.plugins") {
			plugins = [
				"maven-help-plugin"
			]
		}
	}
	library("Maven Install Plugin", "3.1.1") {
		group("org.apache.maven.plugins") {
			plugins = [
				"maven-install-plugin"
			]
		}
	}
	library("Maven Invoker Plugin", "3.6.0") {
		group("org.apache.maven.plugins") {
			plugins = [
				"maven-invoker-plugin"
			]
		}
	}
	library("Maven Jar Plugin", "3.3.0") {
		group("org.apache.maven.plugins") {
			plugins = [
				"maven-jar-plugin"
			]
		}
	}
	library("Maven Javadoc Plugin", "3.6.3") {
		group("org.apache.maven.plugins") {
			plugins = [
				"maven-javadoc-plugin"
			]
		}
	}
	library("Maven Resources Plugin", "3.3.1") {
		group("org.apache.maven.plugins") {
			plugins = [
				"maven-resources-plugin"
			]
		}
	}
	library("Maven Shade Plugin", "3.5.1") {
		group("org.apache.maven.plugins") {
			plugins = [
				"maven-shade-plugin"
			]
		}
	}
	library("Maven Source Plugin", "3.3.0") {
		group("org.apache.maven.plugins") {
			plugins = [
				"maven-source-plugin"
			]
		}
	}
	library("Maven Surefire Plugin", "3.2.3") {
		group("org.apache.maven.plugins") {
			plugins = [
				"maven-surefire-plugin"
			]
		}
	}
	library("Maven War Plugin", "3.4.0") {
		group("org.apache.maven.plugins") {
			plugins = [
				"maven-war-plugin"
			]
		}
	}
	library("Micrometer", "1.12.2") {
		considerSnapshots()
		group("io.micrometer") {
			modules = [
				"micrometer-registry-stackdriver" {
					exclude group: "javax.annotation", module: "javax.annotation-api"
				}
			]
			imports = [
				"micrometer-bom"
			]
		}
	}
	library("Micrometer Tracing", "1.2.2") {
		considerSnapshots()
		calendarName = "Tracing"
		group("io.micrometer") {
			imports = [
				"micrometer-tracing-bom"
			]
		}
	}
	library("Mockito", "5.8.0") {
		group("org.mockito") {
			imports = [
				"mockito-bom"
			]
		}
	}
	library("MongoDB", "4.11.1") {
		group("org.mongodb") {
			modules = [
				"bson",
				"bson-record-codec",
				"mongodb-driver-core",
				"mongodb-driver-legacy",
				"mongodb-driver-reactivestreams",
				"mongodb-driver-sync"
			]
		}
	}
	library("MSSQL JDBC", "12.4.2.jre11") {
		prohibit {
			endsWith([".jre8", "-preview"])
			because "we use the non-preview .jre11 version"
		}
		group("com.microsoft.sqlserver") {
			modules = [
				"mssql-jdbc"
			]
		}
	}
	library("MySQL", "8.2.0") {
		group("com.mysql") {
			modules = [
				"mysql-connector-j" {
					exclude group: "com.google.protobuf", module: "protobuf-java"
				}
			]
		}
	}
	library("Native Build Tools Plugin", "${nativeBuildToolsVersion}") {
		group("org.graalvm.buildtools") {
			plugins = [
					"native-maven-plugin"
			]
		}
	}
	library("NekoHTML", "1.9.22") {
		group("net.sourceforge.nekohtml") {
			modules = [
				"nekohtml"
			]
		}
	}
<<<<<<< HEAD
	library("Neo4j Java Driver", "5.15.0") {
=======
	library("Neo4j Java Driver", "5.13.0") {
		alignWithVersion {
			from "org.springframework.data:spring-data-neo4j"
			managedBy "Spring Data Bom"
		}
>>>>>>> c0fedc8f
		group("org.neo4j.driver") {
			modules = [
				"neo4j-java-driver"
			]
		}
	}
	library("Netty", "4.1.104.Final") {
		group("io.netty") {
			imports = [
				"netty-bom"
			]
		}
	}
	library("OkHttp", "4.12.0") {
		group("com.squareup.okhttp3") {
			imports = [
				"okhttp-bom"
			]
		}
	}
	library("OpenTelemetry", "1.33.0") {
		group("io.opentelemetry") {
			imports = [
				"opentelemetry-bom"
			]
		}
	}
	library("Oracle Database", "23.3.0.23.09") {
		group("com.oracle.database.jdbc") {
			imports = [
				"ojdbc-bom"
			]
		}
	}
	library("Oracle R2DBC", "1.2.0") {
		group("com.oracle.database.r2dbc") {
			modules = [
				"oracle-r2dbc"
			]
		}
	}
	library("Pooled JMS", "3.1.5") {
		group("org.messaginghub") {
			modules = [
				"pooled-jms"
			]
		}
	}
	library("Postgresql", "42.7.1") {
		group("org.postgresql") {
			modules = [
				"postgresql"
			]
		}
	}
	library("Prometheus Client", "0.16.0") {
		group("io.prometheus") {
			imports = [
				"simpleclient_bom"
			]
		}
	}
	library("Pulsar", "3.1.2") {
		group("org.apache.pulsar") {
			modules = [
				"bouncy-castle-bc",
				"bouncy-castle-bcfips",
				"pulsar-client-1x-base",
				"pulsar-client-1x",
				"pulsar-client-2x-shaded",
				"pulsar-client-admin-api",
				"pulsar-client-admin-original",
				"pulsar-client-admin",
				"pulsar-client-all",
				"pulsar-client-api",
				"pulsar-client-auth-athenz",
				"pulsar-client-auth-sasl",
				"pulsar-client-messagecrypto-bc",
				"pulsar-client-original",
				"pulsar-client-tools-api",
				"pulsar-client-tools",
				"pulsar-client",
				"pulsar-common",
				"pulsar-config-validation",
				"pulsar-functions-api",
				"pulsar-functions-proto",
				"pulsar-functions-utils",
				"pulsar-io-aerospike",
				"pulsar-io-alluxio",
				"pulsar-io-aws",
				"pulsar-io-batch-data-generator",
				"pulsar-io-batch-discovery-triggerers",
				"pulsar-io-canal",
				"pulsar-io-cassandra",
				"pulsar-io-common",
				"pulsar-io-core",
				"pulsar-io-data-generator",
				"pulsar-io-debezium-core",
				"pulsar-io-debezium-mongodb",
				"pulsar-io-debezium-mssql",
				"pulsar-io-debezium-mysql",
				"pulsar-io-debezium-oracle",
				"pulsar-io-debezium-postgres",
				"pulsar-io-debezium",
				"pulsar-io-dynamodb",
				"pulsar-io-elastic-search",
				"pulsar-io-file",
				"pulsar-io-flume",
				"pulsar-io-hbase",
				"pulsar-io-hdfs2",
				"pulsar-io-hdfs3",
				"pulsar-io-http",
				"pulsar-io-influxdb",
				"pulsar-io-jdbc-clickhouse",
				"pulsar-io-jdbc-core",
				"pulsar-io-jdbc-mariadb",
				"pulsar-io-jdbc-openmldb",
				"pulsar-io-jdbc-postgres",
				"pulsar-io-jdbc-sqlite",
				"pulsar-io-jdbc",
				"pulsar-io-kafka-connect-adaptor-nar",
				"pulsar-io-kafka-connect-adaptor",
				"pulsar-io-kafka",
				"pulsar-io-kinesis",
				"pulsar-io-mongo",
				"pulsar-io-netty",
				"pulsar-io-nsq",
				"pulsar-io-rabbitmq",
				"pulsar-io-redis",
				"pulsar-io-solr",
				"pulsar-io-twitter",
				"pulsar-io",
				"pulsar-metadata",
				"pulsar-presto-connector-original",
				"pulsar-presto-connector",
				"pulsar-sql",
				"pulsar-transaction-common",
				"pulsar-websocket"
			]
		}
	}
	library("Pulsar Reactive", "0.5.1") {
		group("org.apache.pulsar") {
			modules = [
				"pulsar-client-reactive-adapter",
				"pulsar-client-reactive-api",
				"pulsar-client-reactive-jackson",
				"pulsar-client-reactive-producer-cache-caffeine-shaded",
				"pulsar-client-reactive-producer-cache-caffeine"
			]
		}
	}
	library("Quartz", "2.3.2") {
		group("org.quartz-scheduler") {
			modules = [
				"quartz" {
					exclude group: "com.mchange", module: "c3p0"
					exclude group: "com.zaxxer", module: "*"
				},
				"quartz-jobs"
			]
		}
	}
	library("QueryDSL", "5.0.0") {
		group("com.querydsl") {
			imports = [
				"querydsl-bom"
			]
		}
	}
	library("R2DBC H2", "1.0.0.RELEASE") {
		considerSnapshots()
		group("io.r2dbc") {
			modules = [
				"r2dbc-h2"
			]
		}
	}
	library("R2DBC MariaDB", "1.1.4") {
		group("org.mariadb") {
			modules = [
				"r2dbc-mariadb"
			]
		}
	}
	library("R2DBC MSSQL", "1.0.2.RELEASE") {
		group ("io.r2dbc") {
			modules = [
				"r2dbc-mssql"
			]
		}
	}
	library("R2DBC MySQL", "1.0.5") {
		group("io.asyncer") {
			modules = [
				"r2dbc-mysql"
			]
		}
	}
	library("R2DBC Pool", "1.0.1.RELEASE") {
		considerSnapshots()
		group("io.r2dbc") {
			modules = [
				"r2dbc-pool"
			]
		}
	}
	library("R2DBC Postgresql", "1.0.3.RELEASE") {
		considerSnapshots()
		group("org.postgresql") {
			modules = [
				"r2dbc-postgresql"
			]
		}
	}
	library("R2DBC Proxy", "1.1.3.RELEASE") {
		considerSnapshots()
		group("io.r2dbc") {
			modules = [
				"r2dbc-proxy"
			]
		}
	}
	library("R2DBC SPI", "1.0.0.RELEASE") {
		considerSnapshots()
		group("io.r2dbc") {
			modules = [
				"r2dbc-spi"
			]
		}
	}
	library("Rabbit AMQP Client", "5.20.0") {
		group("com.rabbitmq") {
			modules = [
				"amqp-client"
			]
		}
	}
	library("Rabbit Stream Client", "0.15.0") {
		group("com.rabbitmq") {
			modules = [
					"stream-client"
			]
		}
	}
	library("Reactive Streams", "1.0.4") {
		group("org.reactivestreams") {
			modules = [
				"reactive-streams"
			]
		}
	}
	library("Reactor Bom", "2023.0.2") {
		considerSnapshots()
		calendarName = "Reactor"
		group("io.projectreactor") {
			imports = [
				"reactor-bom"
			]
		}
	}
	library("REST Assured", "5.4.0") {
		group("io.rest-assured") {
			imports = [
				"rest-assured-bom"
			]
		}
	}
	library("RSocket", "1.1.3") {
		prohibit {
			versionRange "[1.1.4]"
			because "it contains a regression (https://github.com/rsocket/rsocket-java/issues/1092)"
		}
		group("io.rsocket") {
			imports = [
				"rsocket-bom"
			]
		}
	}
	library("RxJava3", "3.1.8") {
		group("io.reactivex.rxjava3") {
			modules = [
				"rxjava"
			]
		}
	}
	library("Spring Boot", "${version}") {
		group("org.springframework.boot") {
			modules = [
				"spring-boot",
				"spring-boot-test",
				"spring-boot-test-autoconfigure",
				"spring-boot-testcontainers",
				"spring-boot-actuator",
				"spring-boot-actuator-autoconfigure",
				"spring-boot-autoconfigure",
				"spring-boot-autoconfigure-processor",
				"spring-boot-buildpack-platform",
				"spring-boot-configuration-metadata",
				"spring-boot-configuration-processor",
				"spring-boot-devtools",
				"spring-boot-docker-compose",
				"spring-boot-jarmode-layertools",
				"spring-boot-loader",
				"spring-boot-loader-classic",
				"spring-boot-loader-tools",
				"spring-boot-properties-migrator",
				"spring-boot-starter",
				"spring-boot-starter-activemq",
				"spring-boot-starter-actuator",
				"spring-boot-starter-amqp",
				"spring-boot-starter-aop",
				"spring-boot-starter-artemis",
				"spring-boot-starter-batch",
				"spring-boot-starter-cache",
				"spring-boot-starter-data-cassandra",
				"spring-boot-starter-data-cassandra-reactive",
				"spring-boot-starter-data-couchbase",
				"spring-boot-starter-data-couchbase-reactive",
				"spring-boot-starter-data-elasticsearch",
				"spring-boot-starter-data-jdbc",
				"spring-boot-starter-data-jpa",
				"spring-boot-starter-data-ldap",
				"spring-boot-starter-data-mongodb",
				"spring-boot-starter-data-mongodb-reactive",
				"spring-boot-starter-data-r2dbc",
				"spring-boot-starter-data-redis",
				"spring-boot-starter-data-redis-reactive",
				"spring-boot-starter-data-neo4j",
				"spring-boot-starter-data-rest",
				"spring-boot-starter-freemarker",
				"spring-boot-starter-graphql",
				"spring-boot-starter-groovy-templates",
				"spring-boot-starter-hateoas",
				"spring-boot-starter-integration",
				"spring-boot-starter-jdbc",
				"spring-boot-starter-jersey",
				"spring-boot-starter-jetty",
				"spring-boot-starter-jooq",
				"spring-boot-starter-json",
				"spring-boot-starter-log4j2",
				"spring-boot-starter-logging",
				"spring-boot-starter-mail",
				"spring-boot-starter-mustache",
				"spring-boot-starter-oauth2-authorization-server",
				"spring-boot-starter-oauth2-client",
				"spring-boot-starter-oauth2-resource-server",
				"spring-boot-starter-pulsar",
				"spring-boot-starter-pulsar-reactive",
				"spring-boot-starter-quartz",
				"spring-boot-starter-reactor-netty",
				"spring-boot-starter-rsocket",
				"spring-boot-starter-security",
				"spring-boot-starter-test",
				"spring-boot-starter-thymeleaf",
				"spring-boot-starter-tomcat",
				"spring-boot-starter-undertow",
				"spring-boot-starter-validation",
				"spring-boot-starter-web",
				"spring-boot-starter-webflux",
				"spring-boot-starter-websocket",
				"spring-boot-starter-web-services"
			]
			plugins = [
				"spring-boot-maven-plugin"
			]
		}
	}
	library("SAAJ Impl", "3.0.3") {
		group("com.sun.xml.messaging.saaj") {
			modules = [
				"saaj-impl"
			]
		}
	}
	library("Selenium", "4.16.1") {
		group("org.seleniumhq.selenium") {
			imports = [
				"selenium-bom"
			]
		}
	}
	library("Selenium HtmlUnit", "4.13.0") {
		group("org.seleniumhq.selenium") {
			modules = [
				"htmlunit-driver"
			]
		}
	}
	library("SendGrid", "4.10.1") {
		group("com.sendgrid") {
			modules = [
				"sendgrid-java"
			]
		}
	}
	library("SLF4J", "2.0.10") {
		group("org.slf4j") {
			modules = [
				"jcl-over-slf4j",
				"jul-to-slf4j",
				"log4j-over-slf4j",
				"slf4j-api",
				"slf4j-ext",
				"slf4j-jdk-platform-logging",
				"slf4j-jdk14",
				"slf4j-log4j12",
				"slf4j-nop",
				"slf4j-reload4j",
				"slf4j-simple"
			]
		}
	}
	library("SnakeYAML", "2.2") {
		group("org.yaml") {
			modules = [
				"snakeyaml"
			]
		}
	}
	library("Spring AMQP", "3.1.1") {
		considerSnapshots()
		group("org.springframework.amqp") {
			imports = [
				"spring-amqp-bom"
			]
		}
	}
	library("Spring Authorization Server", "1.3.0-SNAPSHOT") {
		considerSnapshots()
		group("org.springframework.security") {
			modules = [
					"spring-security-oauth2-authorization-server"
			]
		}
	}
	library("Spring Batch", "5.1.0") {
		considerSnapshots()
		group("org.springframework.batch") {
			imports = [
				"spring-batch-bom"
			]
		}
	}
	library("Spring Data Bom", "2023.1.2") {
		considerSnapshots()
		calendarName = "Spring Data Release"
		group("org.springframework.data") {
			imports = [
				"spring-data-bom"
			]
		}

	}
	library("Spring Framework", "${springFrameworkVersion}") {
		considerSnapshots()
		group("org.springframework") {
			imports = [
				"spring-framework-bom"
			]
		}
	}
	library("Spring GraphQL", "1.2.4") {
		considerSnapshots()
		group("org.springframework.graphql") {
			modules = [
					"spring-graphql",
					"spring-graphql-test"
			]
		}
	}
	library("Spring HATEOAS", "2.2.0") {
		considerSnapshots()
		group("org.springframework.hateoas") {
			modules = [
				"spring-hateoas"
			]
		}
	}
	library("Spring Integration", "6.2.1") {
		considerSnapshots()
		group("org.springframework.integration") {
			imports = [
				"spring-integration-bom"
			]
		}
	}
	library("Spring Kafka", "3.1.1") {
		considerSnapshots()
		group("org.springframework.kafka") {
			modules = [
				"spring-kafka",
				"spring-kafka-test"
			]
		}
	}
	library("Spring LDAP", "3.2.1") {
		considerSnapshots()
		group("org.springframework.ldap") {
			modules = [
				"spring-ldap-core",
				"spring-ldap-ldif-core",
				"spring-ldap-odm",
				"spring-ldap-test"
			]
		}
	}
	library("Spring Pulsar", "1.0.2-SNAPSHOT") {
		considerSnapshots()
		group("org.springframework.pulsar") {
			imports = [
				"spring-pulsar-bom"
			]
		}
	}
	library("Spring RESTDocs", "3.0.1") {
		considerSnapshots()
		group("org.springframework.restdocs") {
			imports = [
				"spring-restdocs-bom"
			]
		}
	}
	library("Spring Retry", "2.0.5") {
		considerSnapshots()
		group("org.springframework.retry") {
			modules = [
				"spring-retry"
			]
		}
	}
	library("Spring Security", "6.3.0-SNAPSHOT") {
		considerSnapshots()
		group("org.springframework.security") {
			imports = [
				"spring-security-bom"
			]
		}
	}
	library("Spring Session", "3.3.0-SNAPSHOT") {
		considerSnapshots()
		prohibit {
			startsWith(["Apple-", "Bean-", "Corn-", "Dragonfruit-"])
			because "Spring Session switched to numeric version numbers"
		}
		group("org.springframework.session") {
			imports = [
				"spring-session-bom"
			]
		}
	}
	library("Spring WS", "4.0.10") {
		considerSnapshots()
		group("org.springframework.ws") {
			imports = [
				"spring-ws-bom"
			]
		}
	}
	library("SQLite JDBC", "3.44.1.0") {
		group("org.xerial") {
			modules = [
				"sqlite-jdbc"
			]
		}
	}
	library("Testcontainers", "1.19.3") {
		group("org.testcontainers") {
			imports = [
				"testcontainers-bom"
			]
		}
	}
	library("Thymeleaf", "3.1.2.RELEASE") {
		group("org.thymeleaf") {
			modules = [
				"thymeleaf",
				"thymeleaf-spring6"
			]
		}
	}
	library("Thymeleaf Extras Data Attribute", "2.0.1") {
		group("com.github.mxab.thymeleaf.extras") {
			modules = [
				"thymeleaf-extras-data-attribute"
			]
		}
	}
	library("Thymeleaf Extras SpringSecurity", "3.1.2.RELEASE") {
		group("org.thymeleaf.extras") {
			modules = [
				"thymeleaf-extras-springsecurity6"
			]
		}
	}
	library("Thymeleaf Layout Dialect", "3.3.0") {
		group("nz.net.ultraq.thymeleaf") {
			modules = [
				"thymeleaf-layout-dialect"
			]
		}
	}
	library("Tomcat", "${tomcatVersion}") {
		group("org.apache.tomcat") {
			modules = [
				"tomcat-annotations-api",
				"tomcat-jdbc",
				"tomcat-jsp-api"
			]
		}
		group("org.apache.tomcat.embed") {
			modules = [
				"tomcat-embed-core",
				"tomcat-embed-el",
				"tomcat-embed-jasper",
				"tomcat-embed-websocket"
			]
		}
	}
	library("UnboundID LDAPSDK", "6.0.11") {
		group("com.unboundid") {
			modules = [
				"unboundid-ldapsdk"
			]
		}
	}
	library("Undertow", "2.3.10.Final") {
		group("io.undertow") {
			modules = [
				"undertow-core",
				"undertow-servlet",
				"undertow-websockets-jsr"
			]
		}
	}
	library("Versions Maven Plugin", "2.16.2") {
		group("org.codehaus.mojo") {
			plugins = [
				"versions-maven-plugin"
			]
		}
	}
	library("WebJars Locator Core", "0.55") {
		group("org.webjars") {
			modules = [
				"webjars-locator-core"
			]
		}
	}
	library("WSDL4j", "1.6.3") {
		group("wsdl4j") {
			modules = [
				"wsdl4j"
			]
		}
	}
	library("XML Maven Plugin", "1.1.0") {
		group("org.codehaus.mojo") {
			plugins = [
				"xml-maven-plugin"
			]
		}
	}
	library("XmlUnit2", "2.9.1") {
		group("org.xmlunit") {
			modules = [
				"xmlunit-assertj",
				"xmlunit-assertj3",
				"xmlunit-core",
				"xmlunit-jakarta-jaxb-impl",
				"xmlunit-legacy",
				"xmlunit-matchers",
				"xmlunit-placeholders"
			]
		}
	}
	library("Yasson", "3.0.3") {
		group("org.eclipse") {
			modules = [
				"yasson"
			]
		}
	}
}

generateMetadataFileForMavenPublication {
	enabled = false
}<|MERGE_RESOLUTION|>--- conflicted
+++ resolved
@@ -1075,15 +1075,11 @@
 			]
 		}
 	}
-<<<<<<< HEAD
 	library("Neo4j Java Driver", "5.15.0") {
-=======
-	library("Neo4j Java Driver", "5.13.0") {
 		alignWithVersion {
 			from "org.springframework.data:spring-data-neo4j"
 			managedBy "Spring Data Bom"
 		}
->>>>>>> c0fedc8f
 		group("org.neo4j.driver") {
 			modules = [
 				"neo4j-java-driver"
