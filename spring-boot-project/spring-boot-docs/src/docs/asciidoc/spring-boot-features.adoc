--- conflicted
+++ resolved
@@ -529,31 +529,17 @@
 	$ java -Dspring.application.json='{"acme":{"name":"test"}}' -jar myapp.jar
 ----
 
-<<<<<<< HEAD
 Or you could supply the JSON by using a command line argument:
-=======
-You can also supply the JSON as a JNDI variable, as follows: `java:comp/env/spring.application.json`.
-====
-
+
+[indent=0]
+----
+	$ java -jar myapp.jar --spring.application.json='{"acme":{"name":"test"}}'
+----
+
+If you are deploying to a classic Application Server, you could also use a JNDI variable named `java:comp/env/spring.application.json`.
 
 NOTE: Although `null` values from the JSON will be added to the resulting property source, the `PropertySourcesPropertyResolver` treats `null` properties as missing values.
 This means that the JSON cannot override properties from lower order property sources with a `null` value.
-
-
-
-
-[[boot-features-external-config-random-values]]
-=== Configuring Random Values
-The `RandomValuePropertySource` is useful for injecting random values (for example, into secrets or test cases).
-It can produce integers, longs, uuids, or strings, as shown in the following example:
->>>>>>> eeca767c
-
-[indent=0]
-----
-	$ java -jar myapp.jar --spring.application.json='{"acme":{"name":"test"}}'
-----
-
-If you are deploying to a classic Application Server, you could also use a JNDI variable named `java:comp/env/spring.application.json`.
 
 
 
