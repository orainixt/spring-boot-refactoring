/*
 * Copyright 2012-2018 the original author or authors.
 *
 * Licensed under the Apache License, Version 2.0 (the "License");
 * you may not use this file except in compliance with the License.
 * You may obtain a copy of the License at
 *
 *      http://www.apache.org/licenses/LICENSE-2.0
 *
 * Unless required by applicable law or agreed to in writing, software
 * distributed under the License is distributed on an "AS IS" BASIS,
 * WITHOUT WARRANTIES OR CONDITIONS OF ANY KIND, either express or implied.
 * See the License for the specific language governing permissions and
 * limitations under the License.
 */

package org.springframework.boot.actuate.autoconfigure.cloudfoundry.reactive;

import java.time.Duration;
import java.util.Arrays;
import java.util.Collection;
import java.util.List;
import java.util.stream.Collectors;

import javax.net.ssl.SSLException;

import org.junit.After;
import org.junit.Test;
import reactor.netty.http.HttpResources;

import org.springframework.boot.actuate.autoconfigure.endpoint.EndpointAutoConfiguration;
import org.springframework.boot.actuate.autoconfigure.endpoint.web.WebEndpointAutoConfiguration;
import org.springframework.boot.actuate.autoconfigure.health.HealthEndpointAutoConfiguration;
import org.springframework.boot.actuate.autoconfigure.health.HealthIndicatorAutoConfiguration;
import org.springframework.boot.actuate.autoconfigure.web.server.ManagementContextAutoConfiguration;
import org.springframework.boot.actuate.endpoint.EndpointId;
import org.springframework.boot.actuate.endpoint.ExposableEndpoint;
import org.springframework.boot.actuate.endpoint.annotation.Endpoint;
import org.springframework.boot.actuate.endpoint.annotation.ReadOperation;
import org.springframework.boot.actuate.endpoint.http.ActuatorMediaType;
import org.springframework.boot.actuate.endpoint.web.EndpointMapping;
import org.springframework.boot.actuate.endpoint.web.ExposableWebEndpoint;
import org.springframework.boot.actuate.endpoint.web.WebOperation;
import org.springframework.boot.autoconfigure.AutoConfigurations;
import org.springframework.boot.autoconfigure.context.PropertyPlaceholderAutoConfiguration;
import org.springframework.boot.autoconfigure.http.HttpMessageConvertersAutoConfiguration;
import org.springframework.boot.autoconfigure.jackson.JacksonAutoConfiguration;
import org.springframework.boot.autoconfigure.security.reactive.ReactiveSecurityAutoConfiguration;
import org.springframework.boot.autoconfigure.security.reactive.ReactiveUserDetailsServiceAutoConfiguration;
import org.springframework.boot.autoconfigure.web.reactive.WebFluxAutoConfiguration;
import org.springframework.boot.autoconfigure.web.reactive.function.client.WebClientAutoConfiguration;
import org.springframework.boot.test.context.runner.ReactiveWebApplicationContextRunner;
import org.springframework.boot.web.reactive.function.client.WebClientCustomizer;
import org.springframework.context.ApplicationContext;
import org.springframework.context.annotation.Bean;
import org.springframework.context.annotation.Configuration;
import org.springframework.http.HttpMethod;
import org.springframework.mock.http.server.reactive.MockServerHttpRequest;
import org.springframework.mock.web.server.MockServerWebExchange;
import org.springframework.security.web.server.SecurityWebFilterChain;
import org.springframework.security.web.server.WebFilterChainProxy;
import org.springframework.test.util.ReflectionTestUtils;
import org.springframework.test.web.reactive.server.WebTestClient;
import org.springframework.web.cors.CorsConfiguration;
import org.springframework.web.reactive.function.client.WebClient;

import static org.assertj.core.api.Assertions.assertThat;
import static org.assertj.core.api.Assertions.assertThatExceptionOfType;
import static org.mockito.Mockito.mock;

/**
 * Tests for {@link ReactiveCloudFoundryActuatorAutoConfiguration}.
 *
 * @author Madhura Bhave
 */
public class ReactiveCloudFoundryActuatorAutoConfigurationTests {

	private final ReactiveWebApplicationContextRunner contextRunner = new ReactiveWebApplicationContextRunner()
			.withConfiguration(AutoConfigurations.of(
					ReactiveSecurityAutoConfiguration.class,
					ReactiveUserDetailsServiceAutoConfiguration.class,
					WebFluxAutoConfiguration.class, JacksonAutoConfiguration.class,
					HttpMessageConvertersAutoConfiguration.class,
					PropertyPlaceholderAutoConfiguration.class,
					WebClientCustomizerConfig.class, WebClientAutoConfiguration.class,
					ManagementContextAutoConfiguration.class,
					EndpointAutoConfiguration.class, WebEndpointAutoConfiguration.class,
					HealthIndicatorAutoConfiguration.class,
					HealthEndpointAutoConfiguration.class,
					ReactiveCloudFoundryActuatorAutoConfiguration.class));

	@After
	public void close() {
		HttpResources.reset();
	}

	@Test
	public void cloudFoundryPlatformActive() {
		this.contextRunner
				.withPropertyValues("VCAP_APPLICATION:---",
						"vcap.application.application_id:my-app-id",
						"vcap.application.cf_api:http://my-cloud-controller.com")
				.run((context) -> {
					CloudFoundryWebFluxEndpointHandlerMapping handlerMapping = getHandlerMapping(
							context);
					EndpointMapping endpointMapping = (EndpointMapping) ReflectionTestUtils
							.getField(handlerMapping, "endpointMapping");
					assertThat(endpointMapping.getPath())
							.isEqualTo("/cloudfoundryapplication");
					CorsConfiguration corsConfiguration = (CorsConfiguration) ReflectionTestUtils
							.getField(handlerMapping, "corsConfiguration");
					assertThat(corsConfiguration.getAllowedOrigins()).contains("*");
					assertThat(corsConfiguration.getAllowedMethods()).containsAll(
							Arrays.asList(HttpMethod.GET.name(), HttpMethod.POST.name()));
					assertThat(corsConfiguration.getAllowedHeaders())
							.containsAll(Arrays.asList("Authorization",
									"X-Cf-App-Instance", "Content-Type"));
				});
	}

	@Test
	public void cloudfoundryapplicationProducesActuatorMediaType() {
		this.contextRunner
				.withPropertyValues("VCAP_APPLICATION:---",
						"vcap.application.application_id:my-app-id",
						"vcap.application.cf_api:http://my-cloud-controller.com")
				.run((context) -> {
					WebTestClient webTestClient = WebTestClient
							.bindToApplicationContext(context).build();
					webTestClient.get().uri("/cloudfoundryapplication").header(
							"Content-Type", ActuatorMediaType.V2_JSON + ";charset=UTF-8");
				});
	}

	@Test
	public void cloudFoundryPlatformActiveSetsApplicationId() {
		this.contextRunner
				.withPropertyValues("VCAP_APPLICATION:---",
						"vcap.application.application_id:my-app-id",
						"vcap.application.cf_api:http://my-cloud-controller.com")
				.run((context) -> {
					CloudFoundryWebFluxEndpointHandlerMapping handlerMapping = getHandlerMapping(
							context);
					Object interceptor = ReflectionTestUtils.getField(handlerMapping,
							"securityInterceptor");
					String applicationId = (String) ReflectionTestUtils
							.getField(interceptor, "applicationId");
					assertThat(applicationId).isEqualTo("my-app-id");
				});
	}

	@Test
	public void cloudFoundryPlatformActiveSetsCloudControllerUrl() {
		this.contextRunner
				.withPropertyValues("VCAP_APPLICATION:---",
						"vcap.application.application_id:my-app-id",
						"vcap.application.cf_api:http://my-cloud-controller.com")
				.run((context) -> {
					CloudFoundryWebFluxEndpointHandlerMapping handlerMapping = getHandlerMapping(
							context);
					Object interceptor = ReflectionTestUtils.getField(handlerMapping,
							"securityInterceptor");
					Object interceptorSecurityService = ReflectionTestUtils
							.getField(interceptor, "cloudFoundrySecurityService");
					String cloudControllerUrl = (String) ReflectionTestUtils
							.getField(interceptorSecurityService, "cloudControllerUrl");
					assertThat(cloudControllerUrl)
							.isEqualTo("http://my-cloud-controller.com");
				});
	}

	@Test
	public void cloudFoundryPlatformActiveAndCloudControllerUrlNotPresent() {
		this.contextRunner.withPropertyValues("VCAP_APPLICATION:---",
				"vcap.application.application_id:my-app-id").run((context) -> {
					CloudFoundryWebFluxEndpointHandlerMapping handlerMapping = context
							.getBean("cloudFoundryWebFluxEndpointHandlerMapping",
									CloudFoundryWebFluxEndpointHandlerMapping.class);
					Object securityInterceptor = ReflectionTestUtils
							.getField(handlerMapping, "securityInterceptor");
					Object interceptorSecurityService = ReflectionTestUtils
							.getField(securityInterceptor, "cloudFoundrySecurityService");
					assertThat(interceptorSecurityService).isNull();
				});
	}

	@Test
	@SuppressWarnings("unchecked")
	public void cloudFoundryPathsIgnoredBySpringSecurity() {
		this.contextRunner
				.withPropertyValues("VCAP_APPLICATION:---",
						"vcap.application.application_id:my-app-id",
						"vcap.application.cf_api:http://my-cloud-controller.com")
				.run((context) -> {
					WebFilterChainProxy chainProxy = context
							.getBean(WebFilterChainProxy.class);
					List<SecurityWebFilterChain> filters = (List<SecurityWebFilterChain>) ReflectionTestUtils
							.getField(chainProxy, "filters");
					Boolean cfRequestMatches = filters.get(0)
							.matches(MockServerWebExchange.from(MockServerHttpRequest
									.get("/cloudfoundryapplication/my-path").build()))
							.block(Duration.ofSeconds(30));
					Boolean otherRequestMatches = filters.get(0)
							.matches(MockServerWebExchange.from(MockServerHttpRequest
									.get("/some-other-path").build()))
							.block(Duration.ofSeconds(30));
					assertThat(cfRequestMatches).isTrue();
					assertThat(otherRequestMatches).isFalse();
					otherRequestMatches = filters.get(1)
							.matches(MockServerWebExchange.from(MockServerHttpRequest
									.get("/some-other-path").build()))
							.block(Duration.ofSeconds(30));
					assertThat(otherRequestMatches).isTrue();
				});

	}

	@Test
	public void cloudFoundryPlatformInactive() {
		this.contextRunner.run((context) -> assertThat(
				context.containsBean("cloudFoundryWebFluxEndpointHandlerMapping"))
						.isFalse());
	}

	@Test
	public void cloudFoundryManagementEndpointsDisabled() {
		this.contextRunner
				.withPropertyValues("VCAP_APPLICATION=---",
						"management.cloudfoundry.enabled:false")
				.run((context) -> assertThat(
						context.containsBean("cloudFoundryWebFluxEndpointHandlerMapping"))
								.isFalse());
	}

	@Test
	public void allEndpointsAvailableUnderCloudFoundryWithoutEnablingWebIncludes() {
		this.contextRunner.withUserConfiguration(TestConfiguration.class)
				.withPropertyValues("VCAP_APPLICATION:---",
						"vcap.application.application_id:my-app-id",
						"vcap.application.cf_api:http://my-cloud-controller.com")
				.run((context) -> {
					CloudFoundryWebFluxEndpointHandlerMapping handlerMapping = getHandlerMapping(
							context);
					Collection<ExposableWebEndpoint> endpoints = handlerMapping
							.getEndpoints();
					List<EndpointId> endpointIds = endpoints.stream()
							.map(ExposableEndpoint::getEndpointId)
							.collect(Collectors.toList());
					assertThat(endpointIds).contains(EndpointId.of("test"));
				});
	}

	@Test
	public void endpointPathCustomizationIsNotApplied() {
		this.contextRunner.withUserConfiguration(TestConfiguration.class)
				.withPropertyValues("VCAP_APPLICATION:---",
						"vcap.application.application_id:my-app-id",
						"vcap.application.cf_api:http://my-cloud-controller.com")
				.run((context) -> {
					CloudFoundryWebFluxEndpointHandlerMapping handlerMapping = getHandlerMapping(
							context);
					Collection<ExposableWebEndpoint> endpoints = handlerMapping
							.getEndpoints();
					ExposableWebEndpoint endpoint = endpoints.stream()
							.filter((candidate) -> EndpointId.of("test")
									.equals(candidate.getEndpointId()))
							.findFirst().get();
					assertThat(endpoint.getOperations()).hasSize(1);
					WebOperation operation = endpoint.getOperations().iterator().next();
					assertThat(operation.getRequestPredicate().getPath())
							.isEqualTo("test");
				});
	}

	@Test
	public void healthEndpointInvokerShouldBeCloudFoundryWebExtension() {
		this.contextRunner
				.withConfiguration(
						AutoConfigurations.of(HealthEndpointAutoConfiguration.class))
				.withPropertyValues("VCAP_APPLICATION:---",
						"vcap.application.application_id:my-app-id",
						"vcap.application.cf_api:http://my-cloud-controller.com")
				.run((context) -> {
					Collection<ExposableWebEndpoint> endpoints = getHandlerMapping(
							context).getEndpoints();
					ExposableWebEndpoint endpoint = endpoints.iterator().next();
					assertThat(endpoint.getOperations()).hasSize(3);
					WebOperation webOperation = findOperationWithRequestPath(endpoint,
							"health");
					Object invoker = ReflectionTestUtils.getField(webOperation,
							"invoker");
					assertThat(ReflectionTestUtils.getField(invoker, "target"))
							.isInstanceOf(
									CloudFoundryReactiveHealthEndpointWebExtension.class);
				});
	}

	@Test
	public void skipSslValidation() {
		this.contextRunner
				.withConfiguration(
						AutoConfigurations.of(HealthEndpointAutoConfiguration.class))
				.withPropertyValues("VCAP_APPLICATION:---",
						"vcap.application.application_id:my-app-id",
						"vcap.application.cf_api:http://my-cloud-controller.com",
						"management.cloudfoundry.skip-ssl-validation:true")
				.run((context) -> {
					CloudFoundryWebFluxEndpointHandlerMapping handlerMapping = getHandlerMapping(
							context);
					Object interceptor = ReflectionTestUtils.getField(handlerMapping,
							"securityInterceptor");
					Object interceptorSecurityService = ReflectionTestUtils
							.getField(interceptor, "cloudFoundrySecurityService");
					WebClient webClient = (WebClient) ReflectionTestUtils
							.getField(interceptorSecurityService, "webClient");
					webClient.get().uri("https://self-signed.badssl.com/").exchange()
							.block(Duration.ofSeconds(30));
				});
	}

	@Test
	public void sslValidationNotSkippedByDefault() {
		this.contextRunner
				.withConfiguration(
						AutoConfigurations.of(HealthEndpointAutoConfiguration.class))
				.withPropertyValues("VCAP_APPLICATION:---",
						"vcap.application.application_id:my-app-id",
						"vcap.application.cf_api:http://my-cloud-controller.com")
				.run((context) -> {
					CloudFoundryWebFluxEndpointHandlerMapping handlerMapping = getHandlerMapping(
							context);
					Object interceptor = ReflectionTestUtils.getField(handlerMapping,
							"securityInterceptor");
					Object interceptorSecurityService = ReflectionTestUtils
							.getField(interceptor, "cloudFoundrySecurityService");
					WebClient webClient = (WebClient) ReflectionTestUtils
							.getField(interceptorSecurityService, "webClient");
<<<<<<< HEAD
					assertThatExceptionOfType(RuntimeException.class)
							.isThrownBy(
									webClient.get().uri("https://self-signed.badssl.com/")
											.exchange()::block)
							.withCauseInstanceOf(SSLException.class);
=======
					this.thrown.expectCause(instanceOf(SSLException.class));
					webClient.get().uri("https://self-signed.badssl.com/").exchange()
							.block(Duration.ofSeconds(30));
>>>>>>> 0741c904
				});
	}

	private CloudFoundryWebFluxEndpointHandlerMapping getHandlerMapping(
			ApplicationContext context) {
		return context.getBean("cloudFoundryWebFluxEndpointHandlerMapping",
				CloudFoundryWebFluxEndpointHandlerMapping.class);
	}

	private WebOperation findOperationWithRequestPath(ExposableWebEndpoint endpoint,
			String requestPath) {
		for (WebOperation operation : endpoint.getOperations()) {
			if (operation.getRequestPredicate().getPath().equals(requestPath)) {
				return operation;
			}
		}
		throw new IllegalStateException("No operation found with request path "
				+ requestPath + " from " + endpoint.getOperations());
	}

	@Configuration
	static class TestConfiguration {

		@Bean
		public TestEndpoint testEndpoint() {
			return new TestEndpoint();
		}

	}

	@Endpoint(id = "test")
	static class TestEndpoint {

		@ReadOperation
		public String hello() {
			return "hello world";
		}

	}

	@Configuration
	static class WebClientCustomizerConfig {

		@Bean
		public WebClientCustomizer webClientCustomizer() {
			return mock(WebClientCustomizer.class);
		}

	}

}<|MERGE_RESOLUTION|>--- conflicted
+++ resolved
@@ -335,17 +335,11 @@
 							.getField(interceptor, "cloudFoundrySecurityService");
 					WebClient webClient = (WebClient) ReflectionTestUtils
 							.getField(interceptorSecurityService, "webClient");
-<<<<<<< HEAD
 					assertThatExceptionOfType(RuntimeException.class)
-							.isThrownBy(
-									webClient.get().uri("https://self-signed.badssl.com/")
-											.exchange()::block)
+							.isThrownBy(() -> webClient.get()
+									.uri("https://self-signed.badssl.com/").exchange()
+									.block(Duration.ofSeconds(30)))
 							.withCauseInstanceOf(SSLException.class);
-=======
-					this.thrown.expectCause(instanceOf(SSLException.class));
-					webClient.get().uri("https://self-signed.badssl.com/").exchange()
-							.block(Duration.ofSeconds(30));
->>>>>>> 0741c904
 				});
 	}
 
