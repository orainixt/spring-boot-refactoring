[[production-ready]]
= Spring Boot Actuator: Production-ready features

[partintro]
--
Spring Boot includes a number of additional features to help you monitor and manage your
application when it's pushed to production. You can choose to manage and monitor your
application using HTTP endpoints or with JMX. Auditing, health and metrics gathering can
be automatically applied to your application.

Actuator HTTP endpoints are only available with a Spring MVC-based application. In
particular, it will not work with Jersey <<howto.adoc#howto-use-actuator-with-jersey,
unless you enable Spring MVC as well.>>
--



[[production-ready-enabling]]
== Enabling production-ready features
The {github-code}/spring-boot-actuator[`spring-boot-actuator`] module provides all of
Spring Boot's production-ready features. The simplest way to enable the features is to add
a dependency to the `spring-boot-starter-actuator` '`Starter`'.

.Definition of Actuator
****
An actuator is a manufacturing term, referring to a mechanical device for moving or
controlling something. Actuators can generate a large amount of motion from a small
change.
****

To add the actuator to a Maven based project, add the following '`Starter`'
dependency:

[source,xml,indent=0]
----
	<dependencies>
		<dependency>
			<groupId>org.springframework.boot</groupId>
			<artifactId>spring-boot-starter-actuator</artifactId>
		</dependency>
	</dependencies>
----

For Gradle, use the declaration:

[source,groovy,indent=0]
----
	dependencies {
		compile("org.springframework.boot:spring-boot-starter-actuator")
	}
----



[[production-ready-endpoints]]
== Endpoints
Actuator endpoints allow you to monitor and interact with your application. Spring Boot
includes a number of built-in endpoints and you can also add your own. For example the
`health` endpoint provides basic application health information.

The way that endpoints are exposed will depend on the type of technology that you choose.
Most applications choose HTTP monitoring, where the ID of the endpoint along with a prefix of
`/application` is mapped to a URL. For example, by default, the `health` endpoint will be mapped
to `/application/health`.

The following technology agnostic endpoints are available:

[cols="2,5"]
|===
| ID | Description

|`auditevents`
|Exposes audit events information for the current application.

|`autoconfig`
|Displays an auto-configuration report showing all auto-configuration candidates and the
 reason why they '`were`' or '`were not`' applied.

|`beans`
|Displays a complete list of all the Spring beans in your application.

|`configprops`
|Displays a collated list of all `@ConfigurationProperties`.

|`env`
|Exposes properties from Spring's `ConfigurableEnvironment`.

|`flyway`
|Shows any Flyway database migrations that have been applied.

|`health`
|Shows application health information.

|`info`
|Displays arbitrary application info.

|`loggers`
|Shows and modifies the configuration of loggers in the application.

|`liquibase`
|Shows any Liquibase database migrations that have been applied.

|`metrics`
|Shows '`metrics`' information for the current application.

|`mappings`
|Displays a collated list of all `@RequestMapping` paths.

|`sessions`
|Allows retrieval and deletion of user's sessions from Spring Session backed session
 store.

|`shutdown`
|Allows the application to be gracefully shutdown (not enabled by default).

|`status`
|Show application status information (i.e. `health` status with no additional details)

|`threaddump`
|Performs a thread dump.

|`trace`
|Displays trace information (by default the last 100 HTTP requests).
|===

If your application is a web application (Spring MVC, Spring WebFlux, or Jersey), the
following additional endpoints can also be used:

[cols="2,5"]
|===
| ID | Description

|`heapdump`
|Returns a GZip compressed `hprof` heap dump file.

|`logfile`
|Returns the contents of the logfile (if `logging.file` or `logging.path` properties have
been set). Supports the use of the HTTP `Range` header to retrieve part of the log file's
content.

|`prometheus`
|Exposes metrics in a format that can be scraped by a Prometheus server.

|===

[[production-ready-endpoints-security]]
=== Securing endpoints
By default all HTTP endpoints are secured such that only users that have an `ACTUATOR`
role may access them. Security is enforced using the standard
`HttpServletRequest.isUserInRole` method.

TIP: Use the `management.security.roles` property if you want something different to
`ACTUATOR`.

If you are deploying applications behind a firewall, you may prefer that all your actuator
endpoints can be accessed without requiring authentication. You can do this by changing
the `management.security.enabled` property:

.application.properties
[source,properties,indent=0]
----
	management.security.enabled=false
----

NOTE: By default, actuator endpoints are exposed on the same port that serves regular
HTTP traffic. Take care not to accidentally expose sensitive information if you change
the `management.security.enabled` property.

If you're deploying applications publicly, you may want to add '`Spring Security`' to
handle user authentication. When '`Spring Security`' is added, by default '`basic`'
authentication will be used with the username `user` and a generated password (which is
printed on the console when the application starts).

TIP: Generated passwords are logged as the application starts. Search for '`Using default
security password`'.

You can use Spring properties to change the username and password and to change the
security role(s) required to access the endpoints. For example, you might set the following
in your `application.properties`:

[source,properties,indent=0]
----
	security.user.name=admin
	security.user.password=secret
	management.security.roles=SUPERUSER
----

If your application has custom security configuration and you want all your actuator
endpoints to be accessible without authentication, you need to explicitly configure that
in your security configuration. Along with that, you need to change the
`management.security.enabled` property to `false`.

If your custom security configuration secures your actuator endpoints, you also need to
ensure that the authenticated user has the roles specified under
`management.security.roles`.

TIP: If you don't have a use case for exposing basic health information to unauthenticated
users, and you have secured the actuator endpoints with custom security, you can set
`management.security.enabled` to `false`. This will inform Spring Boot to skip the
additional role check.



[[production-ready-customizing-endpoints]]
=== Customizing endpoints
Endpoints can be customized using Spring properties. You can change if an endpoint is
`enabled` and its `id`.

For example, here is an `application.properties` that changes the id of the `beans`
endpoint and also enables `shutdown`.

[source,properties,indent=0]
----
	endpoints.beans.id=springbeans
	endpoints.shutdown.enabled=true
----

NOTE: The prefix ‟`endpoints` + `.` + `name`” is used to uniquely identify the endpoint
that is being configured.

By default, all endpoints except for `shutdown` are enabled. If you prefer to
specifically "`opt-in`" endpoint enablement you can use the `endpoints.default.enabled`
property. For example, the following will disable _all_ endpoints except for `info`:

[source,properties,indent=0]
----
	endpoints.default.enabled=false
	endpoints.info.enabled=true
----



[[production-ready-endpoint-hypermedia]]
=== Hypermedia for actuator web endpoints
A "`discovery page`" is added with links to all the endpoints. The "`discovery page`" is
available on `/application` by default.

When a custom management context path is configured, the "`discovery page`" will
automatically move from `/application` to the root of the management context. For example,
if the management context path is `/management` then the discovery page will be available
from `/management`. When the management context path is set to `/` the discovery page
is disabled to prevent the possibility of a clash with other mappings.



[[production-ready-endpoint-cors]]
=== CORS support
http://en.wikipedia.org/wiki/Cross-origin_resource_sharing[Cross-origin resource sharing]
(CORS) is a http://www.w3.org/TR/cors/[W3C specification] that allows you to specify in a
flexible way what kind of cross domain requests are authorized. If you are using Spring
MVC or Spring WebFlux, Actuator's web endpoints can be configured to support such
scenarios.

CORS support is disabled by default and is only enabled once the
`management.endpoints.cors.allowed-origins` property has been set. The configuration below
permits `GET` and `POST` calls from the `example.com` domain:

[source,properties,indent=0]
----
	management.endpoints.cors.allowed-origins=http://example.com
	management.endpoints.cors.allowed-methods=GET,POST
----

TIP: Check {sc-spring-boot-actuator}/autoconfigure/endpoint/infrastructure/CorsEndpointProperties.{sc-ext}[CorsEndpointProperties]
for a complete list of options.



[[production-ready-customizing-endpoints-programmatically]]
=== Adding custom endpoints
If you add a `@Bean` annotated with `@Endpoint`, any methods annotated with
`@ReadOperation` or `@WriteOperation` will automatically be exposed over JMX and, in a web
application, over HTTP as well.

TIP: If you are doing this as a library feature consider adding a configuration class
annotated with `@ManagementContextConfiguration` to `/META-INF/spring.factories` under the
key `org.springframework.boot.actuate.autoconfigure.ManagementContextConfiguration`. If
you do that then the endpoint will move to a child context with all the other web
endpoints endpoints if your users ask for a separate management port or address.



[[production-ready-health]]
=== Health information
Health information can be used to check the status of your running application. It is
often used by monitoring software to alert someone if a production system goes down.
The default information exposed by the `health` endpoint depends on how it is accessed.
For an unauthenticated connection in a secure application a simple '`status`' message is
returned, and for an authenticated connection additional details are also displayed (see
<<production-ready-health-access-restrictions>> for HTTP details).

Health information is collected from all
{sc-spring-boot-actuator}/health/HealthIndicator.{sc-ext}[`HealthIndicator`] beans defined
in your `ApplicationContext`. Spring Boot includes a number of auto-configured
`HealthIndicators` and you can also write your own. By default, the final system state is
derived by the `HealthAggregator` which sorts the statuses from each `HealthIndicator`
based on an ordered list of statuses. The first status in the sorted list is used as the
overall health status. If no `HealthIndicator` returns a status that is known to the
`HealthAggregator`, an `UNKNOWN` status is used.



==== Auto-configured HealthIndicators
The following `HealthIndicators` are auto-configured by Spring Boot when appropriate:

[cols="1,4"]
|===
|Name |Description

|{sc-spring-boot-actuator}/health/CassandraHealthIndicator.{sc-ext}[`CassandraHealthIndicator`]
|Checks that a Cassandra database is up.

|{sc-spring-boot-actuator}/health/DiskSpaceHealthIndicator.{sc-ext}[`DiskSpaceHealthIndicator`]
|Checks for low disk space.

|{sc-spring-boot-actuator}/health/DataSourceHealthIndicator.{sc-ext}[`DataSourceHealthIndicator`]
|Checks that a connection to `DataSource` can be obtained.

|{sc-spring-boot-actuator}/health/ElasticsearchHealthIndicator.{sc-ext}[`ElasticsearchHealthIndicator`]
|Checks that an Elasticsearch cluster is up.

|{sc-spring-boot-actuator}/health/JmsHealthIndicator.{sc-ext}[`JmsHealthIndicator`]
|Checks that a JMS broker is up.

|{sc-spring-boot-actuator}/health/MailHealthIndicator.{sc-ext}[`MailHealthIndicator`]
|Checks that a mail server is up.

|{sc-spring-boot-actuator}/health/MongoHealthIndicator.{sc-ext}[`MongoHealthIndicator`]
|Checks that a Mongo database is up.

|{sc-spring-boot-actuator}/health/RabbitHealthIndicator.{sc-ext}[`RabbitHealthIndicator`]
|Checks that a Rabbit server is up.

|{sc-spring-boot-actuator}/health/RedisHealthIndicator.{sc-ext}[`RedisHealthIndicator`]
|Checks that a Redis server is up.

|{sc-spring-boot-actuator}/health/SolrHealthIndicator.{sc-ext}[`SolrHealthIndicator`]
|Checks that a Solr server is up.
|===

TIP: It is possible to disable them all using the `management.health.defaults.enabled`
property.


==== Writing custom HealthIndicators
To provide custom health information you can register Spring beans that implement the
{sc-spring-boot-actuator}/health/HealthIndicator.{sc-ext}[`HealthIndicator`] interface.
You need to provide an implementation of the `health()` method and return a `Health`
response. The `Health` response should include a status and can optionally include
additional details to be displayed.

[source,java,indent=0]
----
	import org.springframework.boot.actuate.health.Health;
	import org.springframework.boot.actuate.health.HealthIndicator;
	import org.springframework.stereotype.Component;

	@Component
	public class MyHealthIndicator implements HealthIndicator {

		@Override
		public Health health() {
			int errorCode = check(); // perform some specific health check
			if (errorCode != 0) {
				return Health.down().withDetail("Error Code", errorCode).build();
			}
			return Health.up().build();
		}

	}
----

NOTE: The identifier for a given `HealthIndicator` is the name of the bean without the
`HealthIndicator` suffix if it exists. In the example above, the health information will
be available in an entry named `my`.

In addition to Spring Boot's predefined {sc-spring-boot-actuator}/health/Status.{sc-ext}[`Status`]
types, it is also possible for `Health` to return a custom `Status` that represents a
new system state. In such cases a custom implementation of the
{sc-spring-boot-actuator}/health/HealthAggregator.{sc-ext}[`HealthAggregator`]
interface also needs to be provided, or the default implementation has to be configured
using the `management.health.status.order` configuration property.

For example, assuming a new `Status` with code `FATAL` is being used in one of your
`HealthIndicator` implementations. To configure the severity order add the following
to your application properties:

[source,properties,indent=0]
----
	management.health.status.order=FATAL, DOWN, OUT_OF_SERVICE, UNKNOWN, UP
----

The HTTP status code in the response reflects the overall health status (e.g. `UP`
maps to 200, `OUT_OF_SERVICE` or `DOWN` to 503). You might also want to register custom
<<<<<<< HEAD
status mappings if you access the health endpoint over HTTP. For example, the following
maps `FATAL` to `HttpStatus.SERVICE_UNAVAILABLE`:
=======
status mappings with the `HealthMvcEndpoint` if you access the health endpoint over HTTP.
For example, the following maps `FATAL` to 503 (service unavailable):
>>>>>>> d94f545b

[source,properties,indent=0]
----
	management.health.status.http-mapping.FATAL=503
----

TIP: If you need more control you can define your own `HealthStatusHttpMapper` bean.

The default status mappings for the built-in statuses are:

[cols="1,3"]
|===
|Status |Mapping

|DOWN
|SERVICE_UNAVAILABLE (503)

|OUT_OF_SERVICE
|SERVICE_UNAVAILABLE (503)

|UP
|No mapping by default, so http status is 200

|UNKNOWN
|No mapping by default, so http status is 200
|===



[[production-ready-application-info]]
=== Application information
Application information exposes various information collected from all
{sc-spring-boot-actuator}/info/InfoContributor.{sc-ext}[`InfoContributor`] beans defined
in your `ApplicationContext`. Spring Boot includes a number of auto-configured
`InfoContributors` and you can also write your own.

[[production-ready-application-info-autoconfigure]]
==== Auto-configured InfoContributors

The following `InfoContributors` are auto-configured by Spring Boot when appropriate:

[cols="1,4"]
|===
|Name |Description

|{sc-spring-boot-actuator}/info/EnvironmentInfoContributor.{sc-ext}[`EnvironmentInfoContributor`]
|Expose any key from the `Environment` under the `info` key.

|{sc-spring-boot-actuator}/info/GitInfoContributor.{sc-ext}[`GitInfoContributor`]
|Expose git information if a `git.properties` file is available.

|{sc-spring-boot-actuator}/info/BuildInfoContributor.{sc-ext}[`BuildInfoContributor`]
|Expose build information if a `META-INF/build-info.properties` file is available.
|===

TIP: It is possible to disable them all using the `management.info.defaults.enabled`
property.

[[production-ready-application-info-env]]
==== Custom application info information
You can customize the data exposed by the `info` endpoint by setting `+info.*+` Spring
properties. All `Environment` properties under the info key will be automatically
exposed. For example, you could add the following to your `application.properties`:

[source,properties,indent=0]
----
	info.app.encoding=UTF-8
	info.app.java.source=1.8
	info.app.java.target=1.8
----

[TIP]
====
Rather than hardcoding those values you could also
<<howto.adoc#howto-automatic-expansion,expand info properties at build time>>.

Assuming you are using Maven, you could rewrite the example above as follows:

[source,properties,indent=0]
----
	info.app.encoding=@project.build.sourceEncoding@
	info.app.java.source=@java.version@
	info.app.java.target=@java.version@
----
====



[[production-ready-application-info-git]]
==== Git commit information
Another useful feature of the `info` endpoint is its ability to publish information
about the state of your `git` source code repository when the project was built. If a
`GitProperties` bean is available, the `git.branch`, `git.commit.id` and
`git.commit.time` properties will be exposed.

TIP: A `GitProperties` bean is auto-configured if a `git.properties` file is available
at the root of the classpath. See
<<howto.adoc#howto-git-info,Generate git information>> for more details.

If you want to display the full git information (i.e. the full content of
`git.properties`), use the `management.info.git.mode` property:

[source,properties,indent=0]
----
	management.info.git.mode=full
----



[[production-ready-application-info-build]]
==== Build information
The `info` endpoint can also publish information about your build if a `BuildProperties`
bean is available. This happens if a `META-INF/build-info.properties` file is available
in the classpath.

TIP: The Maven and Gradle plugins can both generate that file, see
<<howto.adoc#howto-build-info,Generate build information>> for more details.


[[production-ready-application-info-custom]]
==== Writing custom InfoContributors
To provide custom application information you can register Spring beans that implement
the {sc-spring-boot-actuator}/info/InfoContributor.{sc-ext}[`InfoContributor`] interface.

The example below contributes an `example` entry with a single value:

[source,java,indent=0]
----
	import java.util.Collections;

	import org.springframework.boot.actuate.info.Info;
	import org.springframework.boot.actuate.info.InfoContributor;
	import org.springframework.stereotype.Component;

	@Component
	public class ExampleInfoContributor implements InfoContributor {

		@Override
		public void contribute(Info.Builder builder) {
			builder.withDetail("example",
					Collections.singletonMap("key", "value"));
		}

	}
----

If you hit the `info` endpoint you should see a response that contains the following
additional entry:

[source,json,indent=0]
----
	{
		"example": {
			"key" : "value"
		}
	}
----



[[production-ready-monitoring]]
== Monitoring and management over HTTP
If you are developing a Spring MVC application, Spring Boot Actuator will auto-configure
all enabled endpoints to be exposed over HTTP. The default convention is to use the
`id` of the endpoint with a prefix of `/application` as the URL path. For example, `health`
is exposed as `/application/health`.



[[production-ready-customizing-management-server-context-path]]
=== Customizing the management endpoint paths
Sometimes it is useful to customize the prefix for the management endpoints.
For example, your application might already use `/application` for another purpose.
You can use the `management.context-path` property to change the prefix for your
management endpoint:

[source,properties,indent=0]
----
	management.context-path=/manage
----

The `application.properties` example above will change the endpoint from `/application/{id}` to
`/manage/{id}` (e.g. `/manage/info`).

NOTE: Unless the management port has been configured to
<<production-ready-customizing-management-server-port,expose endpoints using a different
HTTP port>>, `management.context-path` is relative to `server.context-path`.



[[production-ready-customizing-management-server-port]]
=== Customizing the management server port
Exposing management endpoints using the default HTTP port is a sensible choice for cloud
based deployments. If, however, your application runs inside your own data center you
may prefer to expose endpoints using a different HTTP port.

The `management.port` property can be used to change the HTTP port.

[source,properties,indent=0]
----
	management.port=8081
----

Since your management port is often protected by a firewall, and not exposed to the public
you might not need security on the management endpoints, even if your main application is
secure. In that case you will have Spring Security on the classpath, and you can disable
management security like this:

[source,properties,indent=0]
----
	management.security.enabled=false
----

(If you don't have Spring Security on the classpath then there is no need to explicitly
disable the management security in this way, and it might even break the application.)



[[production-ready-management-specific-ssl]]
=== Configuring management-specific SSL
When configured to use a custom port, the management server can also be configured with
its own SSL using the various `management.ssl.*` properties. For example, this allows a
management server to be available via HTTP while the main application uses HTTPS:

[source,properties,indent=0]
----
	server.port=8443
	server.ssl.enabled=true
	server.ssl.key-store=classpath:store.jks
	server.ssl.key-password=secret
	management.port=8080
	management.ssl.enabled=false
----

Alternatively, both the main server and the management server can use SSL but with
different key stores:

[source,properties,indent=0]
----
	server.port=8443
	server.ssl.enabled=true
	server.ssl.key-store=classpath:main.jks
	server.ssl.key-password=secret
	management.port=8080
	management.ssl.enabled=true
	management.ssl.key-store=classpath:management.jks
	management.ssl.key-password=secret
----



[[production-ready-customizing-management-server-address]]
=== Customizing the management server address
You can customize the address that the management endpoints are available on by
setting the `management.address` property. This can be useful if you want to
listen only on an internal or ops-facing network, or to only listen for connections from
`localhost`.

NOTE: You can only listen on a different address if the port is different to the
main server port.

Here is an example `application.properties` that will not allow remote management
connections:

[source,properties,indent=0]
----
	management.port=8081
	management.address=127.0.0.1
----



[[production-ready-disabling-http-endpoints]]
=== Disabling HTTP endpoints
If you don't want to expose endpoints over HTTP you can set the management port to `-1`:

[source,properties,indent=0]
----
	management.port=-1
----


[[production-ready-health-access-restrictions]]
=== HTTP health endpoint format and access restrictions
The information exposed by the health endpoint varies depending on whether or not it's
accessed anonymously, and whether or not the enclosing application is secure.
By default, when accessed anonymously in a secure application, any details about the
server's health are hidden and the endpoint will simply indicate whether or not the server
is up or down.

Sample summarized HTTP response (default for anonymous request):

[source,indent=0]
----
	$ curl -i localhost:8080/health
	HTTP/1.1 200
	X-Application-Context: application
	Content-Type: application/vnd.spring-boot.actuator.v2+json;charset=UTF-8
	Content-Length: 15

	{"status":"UP"}
----

Sample summarized HTTP response for status "DOWN" (notice the 503 status code):

[source,indent=0]
----
	$ curl -i localhost:8080/health
	HTTP/1.1 503
	X-Application-Context: application
	Content-Type: application/vnd.spring-boot.actuator.v2+json;charset=UTF-8
	Content-Length: 17

	{"status":"DOWN"}
----

Sample detailed HTTP response:

[source,indent=0]
----
	$ curl -i localhost:8080/health
	HTTP/1.1 200 OK
	X-Application-Context: application
	Content-Type: application/vnd.spring-boot.actuator.v2+json;charset=UTF-8
	Content-Length: 221

	{
	  "status" : "UP",
	  "diskSpace" : {
	    "status" : "UP",
	    "total" : 63251804160,
	    "free" : 31316164608,
	    "threshold" : 10485760
	  },
	  "db" : {
	    "status" : "UP",
	    "database" : "H2",
	    "hello" : 1
	  }
	}
----



[[production-ready-jmx]]
== Monitoring and management over JMX
Java Management Extensions (JMX) provide a standard mechanism to monitor and manage
applications. By default Spring Boot will expose management endpoints as JMX MBeans
under the `org.springframework.boot` domain.



[[production-ready-custom-mbean-names]]
=== Customizing MBean names
The name of the MBean is usually generated from the `id` of the endpoint. For example
the `health` endpoint is exposed as `org.springframework.boot:type=Endpoint,name=Health`.

If your application contains more than one Spring `ApplicationContext` you may find that
names clash. To solve this problem you can set the `management.endpoints.jmx.unique-names`
property to `true` so that MBean names are always unique.

You can also customize the JMX domain under which endpoints are exposed. Here is an
example `application.properties`:

[source,properties,indent=0]
----
	management.endpoints.jmx.domain=com.example.myapp
	management.endpoints.jmx.unique-names=true
----



[[production-ready-disable-jmx-endpoints]]
=== Disabling JMX endpoints
If you don't want to expose endpoints over JMX you can set the `endpoints.default.jmx.enabled`
property to `false`:

[source,properties,indent=0]
----
	endpoints.default.jmx.enabled=false
----



[[production-ready-jolokia]]
=== Using Jolokia for JMX over HTTP
Jolokia is a JMX-HTTP bridge giving an alternative method of accessing JMX beans. To
use Jolokia, simply include a dependency to `org.jolokia:jolokia-core`. For example,
using Maven you would add the following:

[source,xml,indent=0]
----
	<dependency>
		<groupId>org.jolokia</groupId>
		<artifactId>jolokia-core</artifactId>
 	</dependency>
----

Jolokia can then be accessed using `/application/jolokia` on your management HTTP server.



[[production-ready-customizing-jolokia]]
==== Customizing Jolokia
Jolokia has a number of settings that you would traditionally configure using servlet
parameters. With Spring Boot you can use your `application.properties`, simply prefix the
parameter with `management.jolokia.config.`:

[source,properties,indent=0]
----
	management.jolokia.config.debug=true
----



[[production-ready-disabling-jolokia]]
==== Disabling Jolokia
If you are using Jolokia but you don't want Spring Boot to configure it, simply set the
`management.jolokia.enabled` property to `false`:

[source,properties,indent=0]
----
	management.jolokia.enabled=false
----



[[production-ready-loggers]]
== Loggers
Spring Boot Actuator includes the ability to view and configure the log levels of your
application at runtime.  You can view either the entire list or an individual logger's
configuration which is made up of both the explicitly configured logging level as well as
the effective logging level given to it by the logging framework.  These levels can be:

* `TRACE`
* `DEBUG`
* `INFO`
* `WARN`
* `ERROR`
* `FATAL`
* `OFF`
* `null`

with `null` indicating that there is no explicit configuration.



[[production-ready-logger-configuration]]
=== Configure a Logger
In order to configure a given logger, you `POST` a partial entity to the resource's URI:

[source,json,indent=0]
----
	{
		"configuredLevel": "DEBUG"
	}
----

TIP: You can also pass a `null` `configuredLevel` to "reset" the specific level of the
logger (and use the default configuration instead).



[[production-ready-metrics]]
== Metrics
Spring Boot Actuator provides dependency management and auto-configuration for
https://micrometer.io[Micrometer], an application metrics facade that supports numerous
monitoring systems:

- https://github.com/Netflix/atlas[Atlas]
- https://www.datadoghq.com[Datadog]
- http://ganglia.sourceforge.net[Ganglia]
- https://graphiteapp.org[Graphite]
- https://www.influxdata.com[Influx]
- https://prometheus.io[Prometheus]

Micrometer provides a separate module for each supported monitoring system. Depending on
one (or more) of these modules is sufficient to get started with Micrometer in your
Spring Boot application. To learn more about Micrometer's capabilities, please refer to
its https://micrometer.io/docs[reference documentation].



[[production-ready-metrics-spring-mvc]]
=== Spring MVC metrics
Auto-configuration will enable the instrumentation of requests handled by Spring MVC.
When `spring.metrics.web.server.auto-time-requests` is `true`, this instrumentation will
occur for all requests. Alternatively, when set to `false`, instrumentation can be enabled
by adding `@Timed` to a request-handling method.

Metrics will, by default, be generated with the name `http.server.requests`. The name
can be customized using the `spring.metrics.web.server.requests-metrics-name` property.



[[production-ready-metrics-spring-mvc-tags]]
==== Spring MVC metric tags
Spring MVC-related metrics will, by default, be tagged with the following:

- Request's method,
- Request's URI (templated if possible)
- Simple class name of any exception that was thrown while handling the request
- Response's status

To customize the tags, provide a `@Bean` that implements `WebMvcTagsProvider`.


[[production-ready-metrics-web-flux]]
=== WebFlux metrics
Auto-configuration will enable the instrumentation of all requests handled by WebFlux
controllers. A helper class, `RouterFunctionMetrics`, is also provided that can be
used to instrument applications using WebFlux's functional programming model.

Metrics will, by default, be generated with the name `http.server.requests`. The name
can be customized using the `spring.metrics.web.server.requests-metrics-name` property.



[[production-ready-metrics-web-flux-tags]]
==== WebFlux metric tags
WebFlux-related metrics for the annotation-based programming model will, by default,
be tagged with the following:

- Request's method,
- Request's URI (templated if possible)
- Simple class name of any exception that was thrown while handling the request
- Response's status

To customize the tags, provide a `@Bean` that implements `WebFluxTagsProvider`.

Metrics for the functional programming model will, by default, be tagged with the
following:

- Request's method,
- Request's URI (templated if possible)
- Response's status

To customize the tags, use the `defaultTags` method on the `RouterFunctionMetrics`
instance that you are using.



[[production-ready-metrics-rest-template]]
=== RestTemplate metrics
Auto-configuration will customize the auto-configured `RestTemplate` to enable the
instrumentation of its requests. `MetricsRestTemplateCustomizer` can be used to
customize your own `RestTemplate` instances.

Metrics will, by default, be generated with the name `http.client.requests`. The name
can be customized using the `spring.metrics.web.client.requests-metrics-name` property.



[[production-ready-metrics-rest-template-tags]]
==== RestTemplate metric tags
Metrics generated by an instrumented `RestTemplate` will, by default, be tagged with
the following:

- Request's method
- Request's URI (templated if possible)
- Response's status
- Request URI's host



[[production-ready-metrics-integration]]
Auto-configuration will enable binding of a number of Spring Integration-related
metrics:

.General metrics
|===
| Metric | Description

| `spring.integration.channelNames`
| Number of Spring Integration channels

| `spring.integration.handlerNames`
| Number of Spring Integration handlers

| `spring.integration.sourceNames`
| Number of Spring Integration sources
|===

.Channel metrics
|===
| Metric | Description

| `spring.integration.channel.receives`
| Number of receives

| `spring.integration.channel.sendErrors`
| Number of failed sends

| `spring.integration.channel.sends`
| Number of successful sends
|===

.Handler metrics
|===
| Metric | Description

| `spring.integration.handler.duration.max`
| Maximum handler duration in milliseconds

| `spring.integration.handler.duration.min`
| Minimum handler duration in milliseconds

| `spring.integration.handler.duration.mean`
| Mean handler duration in milliseconds

| `spring.integration.handler.activeCount`
| Number of active handlers
|===

.Source metrics
|===
| Metric | Description

| `spring.integration.source.messages`
| Number of successful source calls
|===



[[production-ready-auditing]]
== Auditing
Spring Boot Actuator has a flexible audit framework that will publish events once Spring
Security is in play ('`authentication success`', '`failure`' and '`access denied`'
exceptions by default). This can be very useful for reporting, and also to implement a
lock-out policy based on authentication failures. To customize published security events
you can provide your own implementations of `AbstractAuthenticationAuditListener` and
`AbstractAuthorizationAuditListener`.

You can also choose to use the audit services for your own business events. To do that
you can either inject the existing `AuditEventRepository` into your own components and
use that directly, or you can simply publish `AuditApplicationEvent` via the Spring
`ApplicationEventPublisher` (using `ApplicationEventPublisherAware`).



[[production-ready-tracing]]
== Tracing
Tracing is automatically enabled for all HTTP requests. You can view the `trace` endpoint
and obtain basic information about the last 100 requests:

[source,json,indent=0]
----
	[{
		"timestamp": 1394343677415,
		"info": {
			"method": "GET",
			"path": "/trace",
			"headers": {
				"request": {
					"Accept": "text/html,application/xhtml+xml,application/xml;q=0.9,*/*;q=0.8",
					"Connection": "keep-alive",
					"Accept-Encoding": "gzip, deflate",
					"User-Agent": "Mozilla/5.0 Gecko/Firefox",
					"Accept-Language": "en-US,en;q=0.5",
					"Cookie": "_ga=GA1.1.827067509.1390890128; ..."
					"Authorization": "Basic ...",
					"Host": "localhost:8080"
				},
				"response": {
					"Strict-Transport-Security": "max-age=31536000 ; includeSubDomains",
					"X-Application-Context": "application:8080",
					"Content-Type": "application/json;charset=UTF-8",
					"status": "200"
				}
			}
		}
	},{
		"timestamp": 1394343684465,
		...
	}]
----

The following are included in the trace by default:

[cols="1,2"]
|===
|Name |Description

|Request Headers
|Headers from the request.

|Response Headers
|Headers from the response.

|Cookies
|`Cookie` from request headers and `Set-Cookie` from response headers.

|Errors
|The error attributes (if any).

|Time Taken
|The time taken to service the request in milliseconds.
|===



[[production-ready-custom-tracing]]
=== Custom tracing
If you need to trace additional events you can inject a
{sc-spring-boot-actuator}/trace/TraceRepository.{sc-ext}[`TraceRepository`] into your
Spring beans. The `add` method accepts a single `Map` structure that will be converted to
JSON and logged.

By default an `InMemoryTraceRepository` will be used that stores the last 100 events. You
can define your own instance of the `InMemoryTraceRepository` bean if you need to expand
the capacity. You can also create your own alternative `TraceRepository` implementation
if needed.



[[production-ready-process-monitoring]]
== Process monitoring
In Spring Boot Actuator you can find a couple of classes to create files that are useful
for process monitoring:

* `ApplicationPidFileWriter` creates a file containing the application PID (by default in
  the application directory with the file name `application.pid`).
* `EmbeddedServerPortFileWriter` creates a file (or files) containing the ports of the
  embedded server (by default in the application directory with the file name
  `application.port`).

These writers are not activated by default, but you can enable them in one of the ways
described below.



[[production-ready-process-monitoring-configuration]]
=== Extend configuration
In `META-INF/spring.factories` file you can activate the listener(s) that
writes a PID file. Example:

[indent=0]
----
	org.springframework.context.ApplicationListener=\
	org.springframework.boot.system.ApplicationPidFileWriter,\
	org.springframework.boot.actuate.system.EmbeddedServerPortFileWriter
----



[[production-ready-process-monitoring-programmatically]]
=== Programmatically
You can also activate a listener by invoking the `SpringApplication.addListeners(...)`
method and passing the appropriate `Writer` object. This method also allows you to
customize the file name and path via the `Writer` constructor.



[[production-ready-cloudfoundry]]
== Cloud Foundry support
Spring Boot's actuator module includes additional support that is activated when you
deploy to a compatible Cloud Foundry instance. The `/cloudfoundryapplication` path
provides an alternative secured route to all `@Endpoint` beans.

The extended support allows Cloud Foundry management UIs (such as the web
application that you can use to view deployed applications) to be augmented with Spring
Boot actuator information. For example, an application status page may include full health
information instead of the typical "`running`" or "`stopped`" status.

NOTE: The `/cloudfoundryapplication` path is not directly accessible to regular users.
In order to use the endpoint a valid UAA token must be passed with the request.



[[production-ready-cloudfoundry-disable]]
=== Disabling extended Cloud Foundry actuator support
If you want to fully disable the `/cloudfoundryapplication` endpoints you can add the
following to your `application.properties` file:


.application.properties
[source,properties,indent=0]
----
	management.cloudfoundry.enabled=false
----



[[production-ready-cloudfoundry-ssl]]
=== Cloud Foundry self signed certificates
By default, the security verification for `/cloudfoundryapplication` endpoints makes SSL
calls to various Cloud Foundry services. If your Cloud Foundry UAA or Cloud Controller
services use self-signed certificates you will need to set the following property:

.application.properties
[source,properties,indent=0]
----
	management.cloudfoundry.skip-ssl-validation=true
----



[[production-ready-cloudfoundry-custom-security]]
=== Custom security configuration
If you define custom security configuration, and you want extended Cloud Foundry actuator
support, you'll should ensure that `/cloudfoundryapplication/**` paths are open. Without
a direct open route, your Cloud Foundry application manager will not be able to obtain
endpoint data.

For Spring Security, you'll typically include something like
`mvcMatchers("/cloudfoundryapplication/**").permitAll()` in your configuration:

[source,java,indent=0]
----
include::{code-examples}/cloudfoundry/CloudFoundryIgnorePathsExample.java[tag=security]
----



[[production-ready-whats-next]]
== What to read next
If you want to explore some of the concepts discussed in this chapter, you can take a
look at the actuator {github-code}/spring-boot-samples[sample applications]. You also
might want to read about graphing tools such as http://graphite.wikidot.com/[Graphite].

Otherwise, you can continue on, to read about <<deployment.adoc#deployment,
'`deployment options`'>> or jump ahead
for some in-depth information about Spring Boot's
_<<build-tool-plugins.adoc#build-tool-plugins, build tool plugins>>_.<|MERGE_RESOLUTION|>--- conflicted
+++ resolved
@@ -114,7 +114,7 @@
 |Allows the application to be gracefully shutdown (not enabled by default).
 
 |`status`
-|Show application status information (i.e. `health` status with no additional details)
+|Show application status information (i.e. `health` status with no additional details).
 
 |`threaddump`
 |Performs a thread dump.
@@ -392,13 +392,8 @@
 
 The HTTP status code in the response reflects the overall health status (e.g. `UP`
 maps to 200, `OUT_OF_SERVICE` or `DOWN` to 503). You might also want to register custom
-<<<<<<< HEAD
 status mappings if you access the health endpoint over HTTP. For example, the following
-maps `FATAL` to `HttpStatus.SERVICE_UNAVAILABLE`:
-=======
-status mappings with the `HealthMvcEndpoint` if you access the health endpoint over HTTP.
-For example, the following maps `FATAL` to 503 (service unavailable):
->>>>>>> d94f545b
+maps `FATAL` to 503 (service unavailable).
 
 [source,properties,indent=0]
 ----
