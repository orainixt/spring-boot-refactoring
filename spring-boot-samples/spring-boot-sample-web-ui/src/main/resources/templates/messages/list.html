--- conflicted
+++ resolved
@@ -1,6 +1,5 @@
 <!DOCTYPE html>
-<<<<<<< HEAD
-<html xmlns:th="http://www.thymeleaf.org">
+<html xmlns:th="https://www.thymeleaf.org">
 	<head th:replace="fragments :: head(title=~{::title/text()})">
 		<title>Messages : View all</title>
 	</head>
@@ -32,19 +31,6 @@
 					</tr>
 				</tbody>
 			</table>
-=======
-<html xmlns:th="https://www.thymeleaf.org"
-	xmlns:layout="http://www.ultraq.net.nz/web/thymeleaf/layout"
-	layout:decorator="layout">
-<head>
-<title>Messages : View all</title>
-</head>
-<body>
-	<h1 layout:fragment="header">Messages : View all</h1>
-	<div layout:fragment="content" class="container">
-		<div class="pull-right">
-			<a href="form.html" th:href="@{/(form)}">Create Message</a>
->>>>>>> e036bc4e
 		</div>
 	</body>
 </html>