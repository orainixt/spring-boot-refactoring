--- conflicted
+++ resolved
@@ -62,66 +62,37 @@
 	void testVanillaExchange(@TempDir Path temp) throws Exception {
 		File inputDir = new File(temp.toFile(), "input");
 		File outputDir = new File(temp.toFile(), "output");
-		this.context = SpringApplication.run(SampleIntegrationApplication.class,
-				"--service.input-dir=" + inputDir, "--service.output-dir=" + outputDir);
-		SpringApplication.run(ProducerApplication.class, "World",
-				"--service.input-dir=" + inputDir, "--service.output-dir=" + outputDir);
+		this.context = SpringApplication.run(SampleIntegrationApplication.class, "--service.input-dir=" + inputDir,
+				"--service.output-dir=" + outputDir);
+		SpringApplication.run(ProducerApplication.class, "World", "--service.input-dir=" + inputDir,
+				"--service.output-dir=" + outputDir);
 		String output = getOutput(outputDir);
 		assertThat(output).contains("Hello World");
 	}
 
 	@Test
-<<<<<<< HEAD
 	void testMessageGateway(@TempDir Path temp) throws Exception {
 		File inputDir = new File(temp.toFile(), "input");
 		File outputDir = new File(temp.toFile(), "output");
-		this.context = SpringApplication.run(SampleIntegrationApplication.class,
-				"testviamg", "--service.input-dir=" + inputDir,
-				"--service.output-dir=" + outputDir);
-		String output = getOutput(
-				this.context.getBean(ServiceProperties.class).getOutputDir());
+		this.context = SpringApplication.run(SampleIntegrationApplication.class, "testviamg",
+				"--service.input-dir=" + inputDir, "--service.output-dir=" + outputDir);
+		String output = getOutput(this.context.getBean(ServiceProperties.class).getOutputDir());
 		assertThat(output).contains("testviamg");
 	}
 
 	private String getOutput(File outputDir) throws Exception {
-		Future<String> future = Executors.newSingleThreadExecutor()
-				.submit(new Callable<String>() {
-					@Override
-					public String call() throws Exception {
-						Resource[] resources = getResourcesWithContent(outputDir);
-						while (resources.length == 0) {
-							Thread.sleep(200);
-							resources = getResourcesWithContent(outputDir);
-						}
-						StringBuilder builder = new StringBuilder();
-						for (Resource resource : resources) {
-							try (InputStream inputStream = resource.getInputStream()) {
-								builder.append(new String(
-										StreamUtils.copyToByteArray(inputStream)));
-							}
-						}
-						return builder.toString();
-=======
-	public void testMessageGateway() throws Exception {
-		this.context = SpringApplication.run(SampleIntegrationApplication.class, "testviamg");
-		String output = getOutput();
-		assertThat(output).contains("testviamg");
-	}
-
-	private String getOutput() throws Exception {
 		Future<String> future = Executors.newSingleThreadExecutor().submit(new Callable<String>() {
 			@Override
 			public String call() throws Exception {
-				Resource[] resources = getResourcesWithContent();
+				Resource[] resources = getResourcesWithContent(outputDir);
 				while (resources.length == 0) {
 					Thread.sleep(200);
-					resources = getResourcesWithContent();
+					resources = getResourcesWithContent(outputDir);
 				}
 				StringBuilder builder = new StringBuilder();
 				for (Resource resource : resources) {
 					try (InputStream inputStream = resource.getInputStream()) {
 						builder.append(new String(StreamUtils.copyToByteArray(inputStream)));
->>>>>>> 24925c3d
 					}
 				}
 				return builder.toString();
@@ -130,16 +101,9 @@
 		return future.get(30, TimeUnit.SECONDS);
 	}
 
-<<<<<<< HEAD
 	private Resource[] getResourcesWithContent(File outputDir) throws IOException {
-		Resource[] candidates = ResourcePatternUtils
-				.getResourcePatternResolver(new DefaultResourceLoader())
+		Resource[] candidates = ResourcePatternUtils.getResourcePatternResolver(new DefaultResourceLoader())
 				.getResources("file:" + outputDir.getAbsolutePath() + "/**");
-=======
-	private Resource[] getResourcesWithContent() throws IOException {
-		Resource[] candidates = ResourcePatternUtils.getResourcePatternResolver(new DefaultResourceLoader())
-				.getResources("file:target/output/**");
->>>>>>> 24925c3d
 		for (Resource candidate : candidates) {
 			if ((candidate.getFilename() != null && candidate.getFilename().endsWith(".writing"))
 					|| candidate.contentLength() == 0) {
